--- conflicted
+++ resolved
@@ -17,19 +17,10 @@
 package org.apache.sis.storage.gdal;
 
 import java.util.Objects;
-<<<<<<< HEAD
-import javax.measure.Unit;
-import javax.measure.quantity.Angle;
-import javax.measure.quantity.Length;
-import org.opengis.metadata.extent.Extent;
+import org.opengis.util.FactoryException;
 import org.opengis.util.InternationalString;
 import org.opengis.referencing.ReferenceIdentifier;
-=======
-import org.opengis.metadata.Identifier;
-import org.opengis.util.FactoryException;
-import org.opengis.util.InternationalString;
 import org.opengis.metadata.citation.Citation;
->>>>>>> b2fd7657
 import org.opengis.referencing.datum.Ellipsoid;
 import org.opengis.referencing.datum.GeodeticDatum;
 import org.opengis.referencing.datum.PrimeMeridian;
@@ -60,7 +51,7 @@
  * @since   0.8
  * @module
  */
-final class PJ implements Identifier {
+final class PJ implements ReferenceIdentifier {
     /**
      * The maximal number of dimension accepted by the {@link #transform(PJ, int, double[], int, int)} method.
      * This upper limit is actually somewhat arbitrary. This limit exists mostly as a safety against potential misuse.
@@ -90,12 +81,7 @@
      * @param  definition  the Proj.4 definition string.
      * @throws InvalidGeodeticParameterException if the PJ structure can not be created from the given string.
      */
-<<<<<<< HEAD
-    public PJ(ReferenceIdentifier name, final String definition) throws InvalidGeodeticParameterException {
-        super(name != null ? name : identifier(definition, "+datum="));
-=======
     public PJ(final String definition) throws InvalidGeodeticParameterException {
->>>>>>> b2fd7657
         Objects.requireNonNull(definition);
         ptr = allocatePJ(definition);
         if (ptr == 0) {
@@ -221,7 +207,6 @@
      *
      * @return the string representation, or {@code null} if none.
      */
-    @Override
     public InternationalString getDescription() {
         String name = getName();
         if (name != null) {
