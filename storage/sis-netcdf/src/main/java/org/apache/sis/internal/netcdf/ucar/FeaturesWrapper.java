--- conflicted
+++ resolved
@@ -55,16 +55,7 @@
     }
 
     @Override
-<<<<<<< HEAD
-    public GenericName getIdentifier() {
-        throw new UnsupportedOperationException();      // TODO
-    }
-
-    @Override
     public DefaultFeatureType getType() {
-=======
-    public FeatureType getType() {
->>>>>>> 2caa9ba2
         throw new UnsupportedOperationException();      // TODO
     }
 
