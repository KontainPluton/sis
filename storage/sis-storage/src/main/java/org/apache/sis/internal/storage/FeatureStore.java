/*
 * Copyright 2016 desruisseaux.
 *
 * Licensed under the Apache License, Version 2.0 (the "License");
 * you may not use this file except in compliance with the License.
 * You may obtain a copy of the License at
 *
 *      http://www.apache.org/licenses/LICENSE-2.0
 *
 * Unless required by applicable law or agreed to in writing, software
 * distributed under the License is distributed on an "AS IS" BASIS,
 * WITHOUT WARRANTIES OR CONDITIONS OF ANY KIND, either express or implied.
 * See the License for the specific language governing permissions and
 * limitations under the License.
 */
package org.apache.sis.internal.storage;

import org.apache.sis.storage.DataStore;
import org.apache.sis.storage.StorageConnector;
import org.apache.sis.storage.DataStoreProvider;
import org.apache.sis.storage.DataStoreException;
import org.apache.sis.storage.IllegalNameException;

// Branch-dependent imports
import org.apache.sis.internal.jdk8.Stream;
import org.apache.sis.feature.AbstractFeature;
import org.apache.sis.feature.DefaultFeatureType;


/**
 * Base class of data store that produce feature instances.
 *
 * <b>This is not yet a committed API!</b>
 *
 * @author  Johann Sorel (Geomatys)
 * @author  Martin Desruisseaux (Geomatys)
 * @version 0.8
 * @since   0.8
 * @module
 */
public abstract class FeatureStore extends DataStore {
    /**
     * Creates a new instance for the given storage (typically file or database).
     *
     * @param  provider   the factory that created this {@code DataStore} instance, or {@code null} if unspecified.
     * @param  connector  information about the storage (URL, stream, reader instance, <i>etc</i>).
     * @throws DataStoreException if an error occurred while creating the data store for the given storage.
     */
    protected FeatureStore(final DataStoreProvider provider, final StorageConnector connector) throws DataStoreException {
        super(provider, connector);
    }

    /**
     * Returns the feature type for the given name. The {@code name} argument should be the result of calling
     * {@link org.opengis.util.GenericName#toString()} on the name of one of the feature types in this data store.
     * The list of feature type names can be obtained from the {@linkplain #getMetadata() metadata} like below:
     *
     * {@preformat java
     *     for (ContentInformation c : metadata.getContentInfo()) {
     *         if (c instanceof FeatureCatalogueDescription) {
     *             for (FeatureTypeInfo info : ((FeatureCatalogueDescription) c).getFeatureTypeInfo()) {
     *                 GenericName name = info.getFeatureTypeName();
     *                 // ... add the name to some list ...
     *             }
     *         }
     *     }
     * }
     *
     * Implementation may also accept aliases for convenience. For example if the full name of a feature type
     * is {@code "foo:bar"}, then this method may accept {@code "bar"} as a synonymous of {@code "foo:bar"}
     * provided that it does not introduce ambiguity.
     *
     * @param  name  the name or alias of the feature type to get.
     * @return the feature type of the given name or alias (never {@code null}).
     * @throws IllegalNameException if the given name was not found or is ambiguous.
     * @throws DataStoreException if another kind of error occurred while searching for feature types.
     */
    public abstract DefaultFeatureType getFeatureType(String name) throws DataStoreException;

    /**
     * Returns the stream of all features found in the data store.
     * If a checked exception occurs during consumption of the returned stream, that exception will
     * be wrapped in a unchecked {@link org.apache.sis.util.collection.BackingStoreException}.
     *
     * @param  parallel  {@code true} for a parallel stream, or {@code false} for a sequential stream.
     * @return a stream over all features in the data store.
     * @throws DataStoreException if an error occurred while creating the feature stream.
     *
     * @todo a future version of this method will take some kind of {@code Query} or {@code Filter} argument.
     */
<<<<<<< HEAD
    public abstract Stream<AbstractFeature> features() throws DataStoreException;
=======
    public abstract Stream<Feature> features(boolean parallel) throws DataStoreException;
>>>>>>> b13846f8
}<|MERGE_RESOLUTION|>--- conflicted
+++ resolved
@@ -88,9 +88,5 @@
      *
      * @todo a future version of this method will take some kind of {@code Query} or {@code Filter} argument.
      */
-<<<<<<< HEAD
-    public abstract Stream<AbstractFeature> features() throws DataStoreException;
-=======
-    public abstract Stream<Feature> features(boolean parallel) throws DataStoreException;
->>>>>>> b13846f8
+    public abstract Stream<AbstractFeature> features(boolean parallel) throws DataStoreException;
 }