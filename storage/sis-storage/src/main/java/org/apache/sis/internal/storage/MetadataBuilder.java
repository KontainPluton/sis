--- conflicted
+++ resolved
@@ -790,7 +790,12 @@
      */
     private Citation sharedCitation(final InternationalString title) {
         if (title == null) return null;
-        return (Citation) sharedValues.computeIfAbsent(title, k -> new DefaultCitation((CharSequence) k));
+        Citation c = (Citation) sharedValues.get(title);
+        if (c == null) {
+            c = new DefaultCitation(title);
+            sharedValues.put(title, c);
+        }
+        return c;
     }
 
     /**
@@ -803,7 +808,7 @@
      */
     private Identifier sharedIdentifier(final CharSequence authority, final String code) {
         final DefaultIdentifier id = new DefaultIdentifier(sharedCitation(trim(authority)), code);
-        return (Identifier) sharedValues.getOrDefault(id, id);
+        return (Identifier) JDK8.getOrDefault(sharedValues, id, id);
     }
 
     /**
@@ -2378,11 +2383,7 @@
      * @return  the same value, but as an existing instance if possible.
      */
     public final Double shared(final Double value) {
-<<<<<<< HEAD
-        final Number existing = JDK8.putIfAbsent(sharedNumbers, value, value);
-=======
-        final Object existing = sharedValues.putIfAbsent(value, value);
->>>>>>> de3bb05c
+        final Object existing = JDK8.putIfAbsent(sharedValues, value, value);
         return (existing != null) ? (Double) existing : value;
     }
 
@@ -2395,11 +2396,7 @@
      * @return  the same value, but as an existing instance if possible.
      */
     public final Integer shared(final Integer value) {
-<<<<<<< HEAD
-        final Number existing = JDK8.putIfAbsent(sharedNumbers, value, value);
-=======
-        final Object existing = sharedValues.putIfAbsent(value, value);
->>>>>>> de3bb05c
+        final Object existing = JDK8.putIfAbsent(sharedValues, value, value);
         return (existing != null) ? (Integer) existing : value;
     }
 }