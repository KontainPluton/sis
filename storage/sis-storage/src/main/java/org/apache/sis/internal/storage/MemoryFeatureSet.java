/*
 * Licensed to the Apache Software Foundation (ASF) under one or more
 * contributor license agreements.  See the NOTICE file distributed with
 * this work for additional information regarding copyright ownership.
 * The ASF licenses this file to You under the Apache License, Version 2.0
 * (the "License"); you may not use this file except in compliance with
 * the License.  You may obtain a copy of the License at
 *
 *     http://www.apache.org/licenses/LICENSE-2.0
 *
 * Unless required by applicable law or agreed to in writing, software
 * distributed under the License is distributed on an "AS IS" BASIS,
 * WITHOUT WARRANTIES OR CONDITIONS OF ANY KIND, either express or implied.
 * See the License for the specific language governing permissions and
 * limitations under the License.
 */
package org.apache.sis.internal.storage;

import java.util.Collection;
import java.util.stream.Stream;
import org.apache.sis.storage.DataStore;
import org.apache.sis.util.ArgumentChecks;
import org.apache.sis.util.logging.WarningListeners;

// Branch-dependent imports
import org.apache.sis.feature.AbstractFeature;
import org.apache.sis.feature.DefaultFeatureType;


/**
 * Set of features stored in memory. Features are specified at construction time.
 * Metadata can be specified by overriding {@link #createMetadata(MetadataBuilder)}.
 *
 * @author  Johann Sorel (Geomatys)
 * @author  Martin Desruisseaux (Geomatys)
 * @version 1.0
 * @since   1.0
 * @module
 */
public class MemoryFeatureSet extends AbstractFeatureSet {
    /**
     * The type specified at construction time and returned by {@link #getType()}.
     */
    private final DefaultFeatureType type;

    /**
     * The features specified at construction time, potentially as a modifiable collection.
     * For all features in this collection, {@link AbstractFeature#getType()} shall be {@link #type}.
     */
    private final Collection<AbstractFeature> features;

    /**
     * Creates a new set of features stored in memory. It is caller responsibility to ensure that
     * <code>{@linkplain AbstractFeature#getType()} == type</code> for all elements in the given collection
     * (this is not verified).
     *
     * @param listeners  the set of registered warning listeners for the data store, or {@code null} if none.
     * @param type       the type of all features in the given collection.
     * @param features   collection of stored features. This collection will not be copied.
     */
<<<<<<< HEAD
    public MemoryFeatureSet(final WarningListeners<DataStore> listeners, Metadata metadata,
                            final DefaultFeatureType type, final Collection<AbstractFeature> features)
=======
    public MemoryFeatureSet(final WarningListeners<DataStore> listeners,
                            final FeatureType type, final Collection<Feature> features)
>>>>>>> 2caa9ba2
    {
        super(listeners);
        ArgumentChecks.ensureNonNull("type",     type);
        ArgumentChecks.ensureNonNull("features", features);
        this.type     = type;
        this.features = features;
    }

    /**
     * Returns the type common to all feature instances in this set.
     *
     * @return a description of properties that are common to all features in this dataset.
     */
    @Override
    public FeatureType getType() {
        return type;
    }

    /**
     * Returns the number of features in this set.
     *
     * @return the number of features.
     */
    @Override
<<<<<<< HEAD
    public DefaultFeatureType getType() {
        return type;
=======
    protected Integer getFeatureCount() {
        return features.size();
>>>>>>> 2caa9ba2
    }

    /**
     * Returns a stream of all features contained in this dataset.
     *
     * @param  parallel  {@code true} for a parallel stream (if supported), or {@code false} for a sequential stream.
     * @return all features contained in this dataset.
     */
    @Override
    public Stream<AbstractFeature> features(final boolean parallel) {
        return parallel ? features.parallelStream() : features.stream();
    }
}<|MERGE_RESOLUTION|>--- conflicted
+++ resolved
@@ -58,13 +58,8 @@
      * @param type       the type of all features in the given collection.
      * @param features   collection of stored features. This collection will not be copied.
      */
-<<<<<<< HEAD
-    public MemoryFeatureSet(final WarningListeners<DataStore> listeners, Metadata metadata,
+    public MemoryFeatureSet(final WarningListeners<DataStore> listeners,
                             final DefaultFeatureType type, final Collection<AbstractFeature> features)
-=======
-    public MemoryFeatureSet(final WarningListeners<DataStore> listeners,
-                            final FeatureType type, final Collection<Feature> features)
->>>>>>> 2caa9ba2
     {
         super(listeners);
         ArgumentChecks.ensureNonNull("type",     type);
@@ -79,7 +74,7 @@
      * @return a description of properties that are common to all features in this dataset.
      */
     @Override
-    public FeatureType getType() {
+    public DefaultFeatureType getType() {
         return type;
     }
 
@@ -89,13 +84,8 @@
      * @return the number of features.
      */
     @Override
-<<<<<<< HEAD
-    public DefaultFeatureType getType() {
-        return type;
-=======
     protected Integer getFeatureCount() {
         return features.size();
->>>>>>> 2caa9ba2
     }
 
     /**
