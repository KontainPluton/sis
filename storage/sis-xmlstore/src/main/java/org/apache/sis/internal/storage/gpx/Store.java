--- conflicted
+++ resolved
@@ -213,12 +213,7 @@
      * @return a stream over all features in the XML file.
      * @throws DataStoreException if an error occurred while creating the feature stream.
      */
-<<<<<<< HEAD
-    @Override
     public final synchronized Stream<AbstractFeature> features(boolean parallel) throws DataStoreException {
-=======
-    public final synchronized Stream<Feature> features(boolean parallel) throws DataStoreException {
->>>>>>> 13d6317f
         Reader r = reader;
         reader = null;
         if (r == null) try {
