/*
 * This file is divided in two parts.   The first part is specific to the SIS project
 * and defines the styles used by the developers in the javadoc comments.  The second
 * part is a modified copy of the default stylesheet provided by the Javadoc tools.
 * Note that the second part is totally different between JDK6 and JDK7.
 */

/*
 * Table without vertical space between rows, a little bit of space between columns,
 * a light background color and a header with a darker background color. The header
 * also have a little bit more space, and a border is drawn around the table.
 */
table.sis {
  background-color: #F4F8FF;
  border-color:     Black;
  border-style:     solid;
  border-width:     1pt;
  border-spacing:   0pt;
  margin:           12pt 0 12pt 0;
  padding:          0pt;
  width:            auto;
}

table.sis tr th {
  background-color:    #B9DCFF;
  border-bottom-color: Black;
  border-bottom-style: solid;
  border-bottom-width: 1pt;
  padding:             3pt;
}

table.sis tr td {
  padding:        1.5pt 9pt;
  vertical-align: text-top;
}

/*
 * Optionally add a line or column separator.
 */
table.sis tr th.hsep {
  border-top-width: 1pt;
  border-top-style: solid;
}

table.sis tr th.sep {
  border-left-width: 1pt;
  border-left-style: solid;
  border-left-color: #819AB2;
}

table.sis tr td.sep {
  border-left-width: 1pt;
  border-left-style: solid;
  border-left-color: #AAADB2;
}

/*
 * Table without vertical space between rows and a little bit of space between columns.
 * This table has no border. Headers are still centered and other cells left-aligned.
 */
<<<<<<< HEAD
table.compact {
=======
.contentContainer .block table.compact,
.contentContainer ul.blockList ul.blockList li.blockList table.compact
{
>>>>>>> dbcf8901
  width:          auto;
  border:         none;
  border-spacing: 0pt;
  padding:        0pt;
  line-height:    1em;
}

table.compact tr td {
  padding-top:    0pt;
  padding-bottom: 0pt;
  padding-right:  3pt;
  padding-left:   3pt;
}

<<<<<<< HEAD
table.compact tr td.onright {
  padding-right: 1pt;
  text-align:    right;
  font-weight:   normal;
}

table.compact tr td.onleft {
  padding-left: 1pt;
  text-align:   left;
  font-weight:  normal;
}

=======
>>>>>>> dbcf8901
/*
 * Formatting if the {@section} custom javadoc tag.
 */
div.block h5 {
  margin-top:   15pt;
  margin-bottom: 3pt;
}

div.block h6 {
  margin-top:   15pt;
  margin-bottom: 3pt;
}

/*
 * Bullet and ordered lists. Put some space before and after the list.
 * Listes of the "verbose" class also have some space betweem items.
 */
div.block ul,
div.block ol {
  margin-top:    9pt;
  margin-bottom: 9pt;
}

div.block li > ul,
div.block li > ol {
  margin-top:    0pt;
  margin-bottom: 6pt;
}

div.block ul {
  list-style-type: square;
}

ul.verbose li {
  margin-top:    3pt;
  margin-bottom: 3pt;
}

/*
 * Code example formatted by the {@preformat} taglet.
 * Overrides the <pre> definition provided by the Javadoc tools.
 */
div.block pre {
  line-height: 1em;
  font-size:   1em;
  font-family: Andale Mono, Courier New, monospace;
}




/* ----------------------------------------------------------------------
 * End of SIS-specific part. The remaining of this file is derived from
 * the Javadoc default stylesheet for the target platform (JDK6 or JDK7).
 *
 * The styles in this file are declared in their approximative usage order,
 * from top to bottom: frame, navigation bar, class description, details...
 */
/* Page background color */
body { background-color: #FFFFFF; color:#000000 }

/* Headings */
h1 { font-size: 145% }

/* Table colors */
.TableHeadingColor     { background: #CCCCFF; color:#000000 } /* Dark mauve */
.TableSubHeadingColor  { background: #EEEEFF; color:#000000 } /* Light mauve */
.TableRowColor         { background: #FFFFFF; color:#000000 } /* White */

/* Font used in left-hand frame lists */
.FrameTitleFont   { font-size: 100%; font-family: Helvetica, Arial, sans-serif; color:#000000 }
.FrameHeadingFont { font-size:  90%; font-family: Helvetica, Arial, sans-serif; color:#000000 }
.FrameItemFont    { font-size:  90%; font-family: Helvetica, Arial, sans-serif; color:#000000 }

<<<<<<< HEAD
/* Navigation bar fonts and colors */
.NavBarCell1    { background-color:#EEEEFF; color:#000000} /* Light mauve */
.NavBarCell1Rev { background-color:#00008B; color:#FFFFFF} /* Dark Blue */
.NavBarFont1    { font-family: Arial, Helvetica, sans-serif; color:#000000;color:#000000;}
.NavBarFont1Rev { font-family: Arial, Helvetica, sans-serif; color:#FFFFFF;color:#FFFFFF;}
=======
ul.blockList ul.blockList     li.blockList,
ul.blockList ul.blockListLast li.blockList
{
  padding: 0px 20px 5px 10px;
  border:  1px solid #9eadc0;
  background-color:  #f9f9f9;
}

ul.blockList ul.blockList ul.blockList     li.blockList,
ul.blockList ul.blockList ul.blockListLast li.blockList
{
  padding:          0 0 5px 8px;
  background-color: White;
  border:           1px solid #9eadc0;
  border-top:       none;
}

ul.blockList ul.blockList ul.blockList ul.blockList li.blockList {
  margin-left:    0;
  padding-left:   0;
  padding-bottom: 15px;
  border:         none;
  border-bottom:  1px solid #9eadc0;
}

ul.blockList ul.blockList ul.blockList ul.blockList li.blockListLast {
  list-style:     none;
  border-bottom:  none;
  padding-bottom: 0;
}

/*
 * The yellow tab containing the word "Methods", "Fields", etc.
 */
.overviewSummary                            caption,
.packageSummary                             caption,
.contentContainer ul.blockList li.blockList caption,
.summary                                    caption,
.classUseContainer                          caption,
.constantValuesContainer                    caption
{
  position:          relative;
  text-align:        left;
  background-repeat: no-repeat;
  color:             White;
  font-weight:       bold;
  clear:             none;
  overflow:          hidden;
  padding:           0;
  margin:            0;
}

.overviewSummary                            caption span,
.packageSummary                             caption span,
.contentContainer ul.blockList li.blockList caption span,
.summary                                    caption span,
.classUseContainer                          caption span,
.constantValuesContainer                    caption span
{
  height:           15pt;
  padding-top:      3pt;
  padding-left:     6pt;
  white-space:      nowrap;
  display:          block;
  float:            left;
  background-image: url(resources/titlebar.gif);
}

.overviewSummary                            .tabEnd,
.packageSummary                             .tabEnd,
.contentContainer ul.blockList li.blockList .tabEnd,
.summary                                    .tabEnd,
.classUseContainer                          .tabEnd,
.constantValuesContainer                    .tabEnd
{
  width:               10px;
  background-image:    url(resources/titlebar_end.gif);
  background-repeat:   no-repeat;
  background-position: top right;
  position:            relative;
  float:               left;
}

/*
 * The tables that contains the list of package, classes and methods.
 * This is where we define the width of the first column.  The width
 * specified here has been determined empirically from the Apache SIS
 * javadoc output.
 */
table.overviewSummary  {
  padding:     0px;
  margin-left: 0px;
}

table.overviewSummary td.colFirst, table.overviewSummary th.colFirst,
table.overviewSummary td.colOne,   table.overviewSummary th.colOne,
table.packageSummary  td.colFirst {
  vertical-align: middle;
  width:          180pt;
}

/*
 * The table for the class or members summaries.
 * This is where the appareance of rows are specified.
 *
 * Note: need to be cancelled in the "table.sis" and "table.compact" definitions.
 */
ul.blockList ul.blockList li.blockList table {
  margin: 0 0 12px 0px;
  width:  100%;
}
>>>>>>> dbcf8901

.NavBarCell2    { font-family: Arial, Helvetica, sans-serif; background-color:#FFFFFF; color:#000000}
.NavBarCell3    { font-family: Arial, Helvetica, sans-serif; background-color:#FFFFFF; color:#000000}<|MERGE_RESOLUTION|>--- conflicted
+++ resolved
@@ -58,13 +58,7 @@
  * Table without vertical space between rows and a little bit of space between columns.
  * This table has no border. Headers are still centered and other cells left-aligned.
  */
-<<<<<<< HEAD
 table.compact {
-=======
-.contentContainer .block table.compact,
-.contentContainer ul.blockList ul.blockList li.blockList table.compact
-{
->>>>>>> dbcf8901
   width:          auto;
   border:         none;
   border-spacing: 0pt;
@@ -79,7 +73,6 @@
   padding-left:   3pt;
 }
 
-<<<<<<< HEAD
 table.compact tr td.onright {
   padding-right: 1pt;
   text-align:    right;
@@ -92,8 +85,6 @@
   font-weight:  normal;
 }
 
-=======
->>>>>>> dbcf8901
 /*
  * Formatting if the {@section} custom javadoc tag.
  */
@@ -168,125 +159,11 @@
 .FrameHeadingFont { font-size:  90%; font-family: Helvetica, Arial, sans-serif; color:#000000 }
 .FrameItemFont    { font-size:  90%; font-family: Helvetica, Arial, sans-serif; color:#000000 }
 
-<<<<<<< HEAD
 /* Navigation bar fonts and colors */
 .NavBarCell1    { background-color:#EEEEFF; color:#000000} /* Light mauve */
 .NavBarCell1Rev { background-color:#00008B; color:#FFFFFF} /* Dark Blue */
 .NavBarFont1    { font-family: Arial, Helvetica, sans-serif; color:#000000;color:#000000;}
 .NavBarFont1Rev { font-family: Arial, Helvetica, sans-serif; color:#FFFFFF;color:#FFFFFF;}
-=======
-ul.blockList ul.blockList     li.blockList,
-ul.blockList ul.blockListLast li.blockList
-{
-  padding: 0px 20px 5px 10px;
-  border:  1px solid #9eadc0;
-  background-color:  #f9f9f9;
-}
-
-ul.blockList ul.blockList ul.blockList     li.blockList,
-ul.blockList ul.blockList ul.blockListLast li.blockList
-{
-  padding:          0 0 5px 8px;
-  background-color: White;
-  border:           1px solid #9eadc0;
-  border-top:       none;
-}
-
-ul.blockList ul.blockList ul.blockList ul.blockList li.blockList {
-  margin-left:    0;
-  padding-left:   0;
-  padding-bottom: 15px;
-  border:         none;
-  border-bottom:  1px solid #9eadc0;
-}
-
-ul.blockList ul.blockList ul.blockList ul.blockList li.blockListLast {
-  list-style:     none;
-  border-bottom:  none;
-  padding-bottom: 0;
-}
-
-/*
- * The yellow tab containing the word "Methods", "Fields", etc.
- */
-.overviewSummary                            caption,
-.packageSummary                             caption,
-.contentContainer ul.blockList li.blockList caption,
-.summary                                    caption,
-.classUseContainer                          caption,
-.constantValuesContainer                    caption
-{
-  position:          relative;
-  text-align:        left;
-  background-repeat: no-repeat;
-  color:             White;
-  font-weight:       bold;
-  clear:             none;
-  overflow:          hidden;
-  padding:           0;
-  margin:            0;
-}
-
-.overviewSummary                            caption span,
-.packageSummary                             caption span,
-.contentContainer ul.blockList li.blockList caption span,
-.summary                                    caption span,
-.classUseContainer                          caption span,
-.constantValuesContainer                    caption span
-{
-  height:           15pt;
-  padding-top:      3pt;
-  padding-left:     6pt;
-  white-space:      nowrap;
-  display:          block;
-  float:            left;
-  background-image: url(resources/titlebar.gif);
-}
-
-.overviewSummary                            .tabEnd,
-.packageSummary                             .tabEnd,
-.contentContainer ul.blockList li.blockList .tabEnd,
-.summary                                    .tabEnd,
-.classUseContainer                          .tabEnd,
-.constantValuesContainer                    .tabEnd
-{
-  width:               10px;
-  background-image:    url(resources/titlebar_end.gif);
-  background-repeat:   no-repeat;
-  background-position: top right;
-  position:            relative;
-  float:               left;
-}
-
-/*
- * The tables that contains the list of package, classes and methods.
- * This is where we define the width of the first column.  The width
- * specified here has been determined empirically from the Apache SIS
- * javadoc output.
- */
-table.overviewSummary  {
-  padding:     0px;
-  margin-left: 0px;
-}
-
-table.overviewSummary td.colFirst, table.overviewSummary th.colFirst,
-table.overviewSummary td.colOne,   table.overviewSummary th.colOne,
-table.packageSummary  td.colFirst {
-  vertical-align: middle;
-  width:          180pt;
-}
-
-/*
- * The table for the class or members summaries.
- * This is where the appareance of rows are specified.
- *
- * Note: need to be cancelled in the "table.sis" and "table.compact" definitions.
- */
-ul.blockList ul.blockList li.blockList table {
-  margin: 0 0 12px 0px;
-  width:  100%;
-}
->>>>>>> dbcf8901
 
 .NavBarCell2    { font-family: Arial, Helvetica, sans-serif; background-color:#FFFFFF; color:#000000}
 .NavBarCell3    { font-family: Arial, Helvetica, sans-serif; background-color:#FFFFFF; color:#000000}