--- conflicted
+++ resolved
@@ -287,7 +287,7 @@
     @Override
     public Iterator<E> iterator() {
         synchronized (getLock()) {
-            return new Iter<E,Iterator<E>>(super.iterator());
+            return new Iter<Iterator<E>>(super.iterator());
         }
     }
 
@@ -300,11 +300,7 @@
     @Override
     public ListIterator<E> listIterator() {
         synchronized (getLock()) {
-<<<<<<< HEAD
-            return new ListIter<E>(super.listIterator());
-=======
             return new ListIter(super.listIterator());
->>>>>>> d75dafc7
         }
     }
 
@@ -317,11 +313,7 @@
     @Override
     public ListIterator<E> listIterator(final int index) {
         synchronized (getLock()) {
-<<<<<<< HEAD
-            return new ListIter<E>(super.listIterator(index));
-=======
             return new ListIter(super.listIterator(index));
->>>>>>> d75dafc7
         }
     }
 
