<?xml version="1.0" encoding="UTF-8"?>

<!--
  Licensed to the Apache Software Foundation (ASF) under one
  or more contributor license agreements.  See the NOTICE file
  distributed with this work for additional information
  regarding copyright ownership.  The ASF licenses this file
  to you under the Apache License, Version 2.0 (the
  "License"); you may not use this file except in compliance
  with the License.  You may obtain a copy of the License at

    http://www.apache.org/licenses/LICENSE-2.0

  Unless required by applicable law or agreed to in writing,
  software distributed under the License is distributed on an
  "AS IS" BASIS, WITHOUT WARRANTIES OR CONDITIONS OF ANY
  KIND, either express or implied.  See the License for the
  specific language governing permissions and limitations
  under the License.
-->

<project xmlns              = "http://maven.apache.org/POM/4.0.0"
         xmlns:xsi          = "http://www.w3.org/2001/XMLSchema-instance"
         xsi:schemaLocation = "http://maven.apache.org/POM/4.0.0
                               http://maven.apache.org/xsd/maven-4.0.0.xsd">
  <modelVersion>4.0.0</modelVersion>
  <parent>
    <groupId>org.apache</groupId>
    <artifactId>apache</artifactId>
    <version>20</version>
  </parent>



  <!-- ==============================================================
         Project description. The <organization> and <licenses>
         elements are inherited from the parent Apache pom.xml.
       ============================================================== -->
  <groupId>org.apache.sis</groupId>
  <artifactId>parent</artifactId>
  <version>1.0-SNAPSHOT</version>
  <packaging>pom</packaging>

  <name>Apache SIS</name>
  <url>http://sis.apache.org</url>
  <description>
    Apache SIS is a free software, Java language library for developing geospatial applications.
    SIS provides data structures for geographic data and associated metadata along with methods
    to manipulate those data structures. The SIS metadata module forms the base of the library
    and enables the creation of metadata objects which comply with the ISO 19115 metadata model
    and which can be read from or written to ISO 19115-3 compliant XML documents.
    The SIS referencing module will enable the construction of geodetic data structures for
    geospatial referencing based on the ISO 19111 model such as axis, projection and coordinate
    reference system definitions, along with the associated operations which enable the mathematical
    conversion of coordinates between different systems of reference.
    The SIS storage modules will provide a common approach to the reading and writing of grid coverages
    applicable to simple imagery as to many dimensional data structures.
  </description>
  <inceptionYear>2010</inceptionYear>



  <!-- ==============================================================
         Source code repository, issue managements and mailing lists.
       ============================================================== -->
  <scm>
    <connection>
      scm:git:https://gitbox.apache.org/repos/asf/sis.git
    </connection>
    <developerConnection>
      scm:git:https://gitbox.apache.org/repos/asf/sis.git
    </developerConnection>
    <url>https://gitbox.apache.org/repos/asf?p=sis.git</url>
  </scm>

  <ciManagement>
    <system>jenkins</system>
    <url>https://builds.apache.org/job/sis-trunk</url>
  </ciManagement>

  <issueManagement>
    <system>JIRA</system>
    <url>https://issues.apache.org/jira/browse/SIS</url>
  </issueManagement>

  <mailingLists>
    <mailingList>
      <name>User mailing list</name>
      <subscribe>user-subscribe@sis.apache.org</subscribe>
      <unsubscribe>user-unsubscribe@sis.apache.org</unsubscribe>
      <post>user@sis.apache.org</post>
      <archive>https://lists.apache.org/list.html?user@sis.apache.org</archive>
    </mailingList>
    <mailingList>
      <name>Development mailing list</name>
      <subscribe>dev-subscribe@sis.apache.org</subscribe>
      <unsubscribe>dev-unsubscribe@sis.apache.org</unsubscribe>
      <post>dev@sis.apache.org</post>
      <archive>https://lists.apache.org/list.html?dev@sis.apache.org</archive>
    </mailingList>
    <mailingList>
      <name>Commit mailing list</name>
      <subscribe>commits-subscribe@sis.apache.org</subscribe>
      <unsubscribe>commits-unsubscribe@sis.apache.org</unsubscribe>
      <post>commits@sis.apache.org</post>
      <archive>https://lists.apache.org/list.html?commits@sis.apache.org</archive>
    </mailingList>
  </mailingLists>



  <!-- ==============================================================
         Developers and Contributors.
       ============================================================== -->
  <developers>
    <developer>
      <name>Adam Estrada</name>
      <id>aestrada</id>
      <roles>
        <role>PMC member</role>
      </roles>
    </developer>
    <developer>
      <name>Andrew Hart</name>
      <id>ahart</id>
      <roles>
        <role>PMC member</role>
      </roles>
    </developer>
    <developer>
      <name>Charitha</name>
      <id>charithcc</id>
      <roles>
        <role>PMC member</role>
      </roles>
    </developer>
    <developer>
      <name>Chris A. Mattmann</name>
      <id>mattmann</id>
      <email>mattmann@apache.org</email>
      <url>http://sunset.usc.edu/~mattmann/</url>
      <organization>NASA Jet Propulsion Laboratory</organization>
      <organizationUrl>http://www.jpl.nasa.gov</organizationUrl>
      <timezone>-8</timezone>
      <roles>
        <role>PMC emeritus</role>
      </roles>
    </developer>
    <developer>
      <name>Gregory D. Reddin</name>
      <id>greddin</id>
      <roles>
        <role>PMC member</role>
        <role>mentor</role>
      </roles>
    </developer>
    <developer>
      <name>Ian Holsman</name>
      <id>ianh</id>
      <roles>
        <role>PMC member</role>
        <role>mentor</role>
      </roles>
    </developer>
    <developer>
      <name>Joe Schaefer</name>
      <id>joes</id>
      <roles>
        <role>PMC emeritus</role>
      </roles>
    </developer>
    <developer>
      <name>Johann Sorel</name>
      <id>jsorel</id>
      <email>johann.sorel@geomatys.com</email>
      <organization>Geomatys</organization>
      <organizationUrl>http://www.geomatys.com</organizationUrl>
      <timezone>+1</timezone>
      <roles>
        <role>committer</role>
      </roles>
    </developer>
    <developer>
      <name>Joseph F. White</name>
      <id>jwhite</id>
      <roles>
        <role>PMC member</role>
      </roles>
    </developer>
    <developer>
      <name>Marc le Bihan</name>
      <roles>
        <role>PMC member</role>
      </roles>
    </developer>
    <developer>
      <name>Martin Desruisseaux</name>
      <id>desruisseaux</id>
      <email>desruisseaux@apache.org</email>
      <organization>Geomatys</organization>
      <organizationUrl>http://www.geomatys.com</organizationUrl>
      <timezone>+1</timezone>
      <roles>
        <role>PMC member</role>
        <role>chair</role>
      </roles>
    </developer>
    <developer>
      <name>Nga Thien Chung</name>
      <id>nchung</id>
      <email>nchung@apache.org</email>
      <organization>NASA Jet Propulsion Laboratory</organization>
      <organizationUrl>http://www.jpl.nasa.gov</organizationUrl>
      <timezone>-8</timezone>
      <roles>
        <role>PMC member</role>
      </roles>
    </developer>
    <developer>
      <name>Patrick O'Leary</name>
      <id>pjaol</id>
      <email>pjaol@apache.org</email>
      <organization>AT&amp;T Interactive</organization>
      <organizationUrl>http://www.attinteractive.com</organizationUrl>
      <timezone>-8</timezone>
      <roles>
        <role>PMC member</role>
      </roles>
    </developer>
    <developer>
      <name>Paul Michael Ramirez</name>
      <id>pramirez</id>
      <email>pramirez@apache.org</email>
      <url>http://people.apache.org/~pramirez/</url>
      <organization>NASA Jet Propulsion Laboratory</organization>
      <organizationUrl>http://www.jpl.nasa.gov</organizationUrl>
      <timezone>-8</timezone>
      <roles>
        <role>PMC member</role>
      </roles>
    </developer>
    <developer>
      <name>Peter Karich</name>
      <id>pk</id>
      <roles>
        <role>PMC member</role>
      </roles>
    </developer>
    <developer>
      <name>Rémi Maréchal</name>
      <id>rmarechal</id>
      <email>remi.marechal@geomatys.com</email>
      <organization>Geomatys</organization>
      <organizationUrl>http://www.geomatys.com</organizationUrl>
      <timezone>+1</timezone>
      <roles>
        <role>committer</role>
      </roles>
    </developer>
    <developer>
      <name>Ross Laidlaw</name>
      <id>rlaidlaw</id>
      <roles>
        <role>PMC member</role>
      </roles>
    </developer>
    <developer>
      <name>Sean William McCleese</name>
      <id>smcclees</id>
      <email>smcclees@apache.org</email>
      <organization>NASA Jet Propulsion Laboratory</organization>
      <organizationUrl>http://www.jpl.nasa.gov</organizationUrl>
      <timezone>-8</timezone>
      <roles>
        <role>PMC member</role>
      </roles>
    </developer>
    <developer>
      <name>Suresh Marru</name>
      <roles>
        <role>PMC member</role>
      </roles>
    </developer>
    <developer>
      <name>Travis L. Pinney</name>
      <id>tlpinney</id>
      <email>travis.pinney@gmail.com</email>
      <roles>
        <role>PMC member</role>
      </roles>
    </developer>
  </developers>

  <contributors>
    <contributor>
      <name>Adrian Custer</name>
      <roles>
        <role>documentation</role>
      </roles>
    </contributor>
    <contributor>
      <name>Antoine Hnawia</name>
      <organization>Institut de Recherche pour le Développement</organization>
      <organizationUrl>http://www.ird.fr</organizationUrl>
      <timezone>+11</timezone>
      <roles>
        <role>developer</role>
      </roles>
    </contributor>
    <contributor>
      <name>Cédric Briançon</name>
      <email>cedric.briancon@geomatys.com</email>
      <organization>Geomatys</organization>
      <organizationUrl>http://www.geomatys.com</organizationUrl>
      <timezone>+1</timezone>
      <roles>
        <role>developer</role>
      </roles>
    </contributor>
    <contributor>
      <name>Christina Hough</name>
      <roles>
        <role>translator</role>
      </roles>
    </contributor>
    <contributor>
      <name>Cullen Rombach</name>
      <organization>Image Matters</organization>
      <organizationUrl>http://www.imagemattersllc.com</organizationUrl>
      <timezone>-5</timezone>
      <roles>
        <role>developer</role>
      </roles>
    </contributor>
    <contributor>
      <name>Guilhem Legal</name>
      <email>guilhem.legal@geomatys.com</email>
      <organization>Geomatys</organization>
      <organizationUrl>http://www.geomatys.com</organizationUrl>
      <timezone>+1</timezone>
      <roles>
        <role>developer</role>
      </roles>
    </contributor>
    <contributor>
      <name>Kevan Miller</name>
      <roles>
        <role>mentor</role>
      </roles>
    </contributor>
    <contributor>
      <name>Minh Chinh Vu</name>
      <email>chinhvm.uet.1995@gmail.com</email>
      <organization>VNSC</organization>
      <organizationUrl>http://vnsc.org.vn</organizationUrl>
      <timezone>+7</timezone>
      <roles>
        <role>developer</role>
      </roles>
    </contributor>
    <contributor>
      <name>Thi Phuong Hao Nguyen</name>
      <email>nguyenthiphuonghao243@gmail.com</email>
      <organization>VNSC</organization>
      <organizationUrl>http://vnsc.org.vn</organizationUrl>
      <timezone>+7</timezone>
      <roles>
        <role>developer</role>
      </roles>
    </contributor>
    <contributor>
      <name>Touraïvane</name>
      <organization>Institut de Recherche pour le Développement (IRD)</organization>
      <organizationUrl>http://www.ird.fr</organizationUrl>
      <timezone>+11</timezone>
      <roles>
        <role>developer</role>
      </roles>
    </contributor>
  </contributors>



  <!-- ==============================================================
         Dependency management. If a POM in a child module declares
         one of those dependencies, then it will use the version
         specified here. Otherwise, those dependencies are ignored.

         See http://search.maven.org/ for latest version numbers.
       ============================================================== -->
  <dependencyManagement>
    <dependencies>
      <!-- Import all dependency management used by the GeAPI project.
           This include JUnit and units of measurement. -->
      <dependency>
        <groupId>org.opengis</groupId>
        <artifactId>geoapi-parent</artifactId>
        <version>${geoapi.version}</version>
        <type>pom</type>
        <scope>import</scope>
      </dependency>
      <dependency>
        <groupId>org.opengis</groupId>
        <artifactId>geoapi</artifactId>
        <version>${geoapi.version}</version>
      </dependency>
      <dependency>
        <groupId>org.opengis</groupId>
        <artifactId>geoapi-conformance</artifactId>
        <version>${geoapi.version}</version>
        <scope>test</scope>
      </dependency>

      <!-- Libraries (language, XML, network) -->
      <dependency>
        <groupId>com.esri.geometry</groupId>
        <artifactId>esri-geometry-api</artifactId>
        <version>2.2.0</version>
        <optional>true</optional>
      </dependency>
      <dependency>
        <groupId>org.locationtech.jts</groupId>
        <artifactId>jts-core</artifactId>
        <version>1.15.1</version>
        <optional>true</optional>
      </dependency>
      <dependency>
        <groupId>gov.nist.math</groupId>
        <artifactId>jama</artifactId>
        <version>1.0.3</version>
        <scope>test</scope>
      </dependency>
      <dependency>
        <groupId>javax</groupId>
        <artifactId>javaee-api</artifactId>
        <version>8.0</version>
        <scope>provided</scope>
      </dependency>
      <dependency>
        <groupId>org.apache.commons</groupId>
        <artifactId>commons-compress</artifactId>
        <version>1.17</version>
      </dependency>

      <!-- Databases -->
      <dependency>
        <groupId>org.apache.derby</groupId>
        <artifactId>derby</artifactId>
        <version>10.14.2.0</version>
        <scope>test</scope>
      </dependency>
      <dependency>
        <groupId>org.hsqldb</groupId>
        <artifactId>hsqldb</artifactId>
        <version>2.4.1</version>
        <scope>test</scope>
      </dependency>
      <dependency>
        <groupId>org.postgresql</groupId>
        <artifactId>postgresql</artifactId>
        <version>42.2.4</version>
        <scope>test</scope>
      </dependency>

      <!-- Optional dependencies -->
      <dependency>
        <groupId>org.osgi</groupId>
        <artifactId>org.osgi.core</artifactId>
        <version>6.0.0</version>
        <scope>provided</scope>
      </dependency>
      <dependency>
        <groupId>edu.ucar</groupId>
        <artifactId>cdm</artifactId>
        <version>${netcdf.version}</version>
        <scope>provided</scope>
      </dependency>
      <dependency>
        <groupId>org.slf4j</groupId>
        <artifactId>slf4j-jdk14</artifactId>
        <version>1.7.22</version>               <!-- Must matches the version used by netCDF. -->
        <scope>runtime</scope>                  <!-- Should never be needed at compile time.  -->
      </dependency>
    </dependencies>
  </dependencyManagement>



  <!-- ===========================================================
           Dependencies to be inherited by all modules.
       =========================================================== -->
  <dependencies>
    <dependency>
      <groupId>junit</groupId>
      <artifactId>junit</artifactId>
      <scope>test</scope>
    </dependency>
  </dependencies>



  <!-- ===================================================================
         Properties used in dependency management and build configuration.
         The last properties in this list depend on the Apache SIS branch.
       =================================================================== -->
  <properties>
    <netcdf.version>4.6.11</netcdf.version>
    <project.build.sourceEncoding>UTF-8</project.build.sourceEncoding>
    <website.encoding>UTF-8</website.encoding>
    <website.locale>en</website.locale>

    <!-- Following properties are branch-specific -->
    <maven.compiler.source>8</maven.compiler.source>
    <maven.compiler.target>8</maven.compiler.target>
    <sis.plugin.version>${project.version}</sis.plugin.version>
    <sis.non-free.version>0.8</sis.non-free.version>
    <geoapi.version>3.0.1</geoapi.version>
  </properties>

  <profiles>
    <profile>
      <id>apache-release</id>
      <properties>
        <maven.compiler.debug>false</maven.compiler.debug>              <!-- For smaller JAR files size. -->
        <maven.compiler.optimize>true</maven.compiler.optimize>
        <org.apache.sis.test.extensive>true</org.apache.sis.test.extensive>
      </properties>
    </profile>

    <!-- ===================================================================
           If the user has not set the SIS_DATA environment variable, set a
           default value where we can create a minimalist database.
         =================================================================== -->
    <profile>
      <id>sis-data</id>
      <activation>
        <property>
          <name>!env.SIS_DATA</name>
        </property>
      </activation>
      <build>
        <plugins>
          <plugin>
            <artifactId>maven-surefire-plugin</artifactId>
            <configuration>
              <environmentVariables>
                <SIS_DATA>${session.executionRootDirectory}/target</SIS_DATA>
              </environmentVariables>
            </configuration>
          </plugin>
        </plugins>
      </build>
    </profile>
  </profiles>



  <!-- ==============================================================
         Build configuration.
         See http://maven.apache.org/plugins/ for a plugins list.
       ============================================================== -->
  <build>
    <plugins>
      <!-- JDK requirement for building (not necessarily for running) -->
      <plugin>
        <groupId>org.apache.maven.plugins</groupId>
        <artifactId>maven-enforcer-plugin</artifactId>
        <version>3.0.0-M2</version>
        <executions>
          <execution>
            <id>enforce</id>
            <goals>
              <goal>enforce</goal>
            </goals>
            <configuration>
              <rules>
                <requireJavaVersion>
                  <version>10</version>
                </requireJavaVersion>
              </rules>
            </configuration>
          </execution>
        </executions>
      </plugin>

      <!-- Compile -->
      <plugin>
        <artifactId>maven-compiler-plugin</artifactId>
        <version>3.8.0</version>
        <configuration>
          <release>${maven.compiler.target}</release>
          <encoding>${project.build.sourceEncoding}</encoding>
          <useIncrementalCompilation>false</useIncrementalCompilation> <!-- https://jira.codehaus.org/browse/MCOMPILER-209 -->
          <compilerArgs>
            <arg>-Xlint:all</arg>
            <arg>-Xdoclint:syntax,html,missing/protected,accessibility/protected</arg>
            <arg>-h</arg> <arg>${project.build.sourceDirectory}/../c</arg>
          </compilerArgs>
        </configuration>
      </plugin>

      <!-- Execute test suites instead of individual test cases. -->
      <plugin>
        <groupId>org.apache.maven.plugins</groupId>
        <artifactId>maven-surefire-plugin</artifactId>
        <version>2.22.0</version>
        <configuration>
          <includes>
            <include>**/*TestSuite.java</include>
          </includes>
          <systemProperties>
            <property>
              <name>derby.stream.error.file</name>
              <value>${project.build.directory}/derby.log</value>
            </property>
          </systemProperties>
          <argLine>--add-modules java.xml.bind,java.xml.ws.annotation,javafx.graphics</argLine>
        </configuration>
      </plugin>

      <!-- JAR packaging
           Note: <index> and <addClasspath> are mutually exclusive: when both are enabled,
           the META-INF/INDEX.LIST file has precedence over the "Class-Path" entry in the
           META-INF/MANIFEST.MF file,  thus causing java.lang.NoClassDefFoundError if the
           INDEX.LIST file is incomplete (which seem to happen in practice). -->
      <plugin>
        <artifactId>maven-jar-plugin</artifactId>
        <version>3.1.0</version>
        <configuration>
          <archive>
            <addMavenDescriptor>false</addMavenDescriptor>
            <index>false</index>
            <manifest>
              <addClasspath>true</addClasspath>
              <classpathLayoutType>simple</classpathLayoutType>
              <addDefaultImplementationEntries>true</addDefaultImplementationEntries>
            </manifest>
            <manifestEntries>
              <Built-On>${maven.build.timestamp}</Built-On>
              <Specification-Title>GeoAPI</Specification-Title>
              <Specification-Version>${geoapi.version}</Specification-Version>
              <Specification-Vendor>Open Geospatial Consortium</Specification-Vendor>
              <Implementation-URL>http://sis.apache.org/</Implementation-URL>
            </manifestEntries>
          </archive>
          <skipIfEmpty>true</skipIfEmpty>
        </configuration>
        <executions>
          <execution>
            <goals>
              <goal>test-jar</goal>
            </goals>
          </execution>
        </executions>
      </plugin>

      <!-- Set "*-source-release.zip" filename prefix to "sis-*" instead of "parent-*" -->
      <plugin>
        <artifactId>maven-assembly-plugin</artifactId>
        <executions>
          <execution>
            <id>source-release-assembly</id>
            <configuration>
              <finalName>sis-${project.version}</finalName>
            </configuration>
          </execution>
        </executions>
      </plugin>

      <!-- Checkstype configuration
           Legal note: Checkstyle is under LGPL license, but it is okay to use it only for
           the build if it is downloaded by Maven (not included in Apache SIS distribution).
           See http://www.apache.org/legal/resolved.html#prohibited
      -->
      <plugin>
        <groupId>org.apache.maven.plugins</groupId>
        <artifactId>maven-checkstyle-plugin</artifactId>
        <version>3.0.0</version>
        <dependencies>
          <dependency>
            <groupId>com.puppycrawl.tools</groupId>
            <artifactId>checkstyle</artifactId>
            <version>8.8</version>
          </dependency>
        </dependencies>
        <executions>
          <execution>
            <goals>
              <goal>check</goal>
            </goals>
            <configuration>
              <skip>${skipTests}</skip> <!-- When skipping tests, skip also checkstyle verification. -->
              <encoding>${project.build.sourceEncoding}</encoding>
              <consoleOutput>true</consoleOutput>
              <checkstyleRules>
                <module name="Checker">
                  <!--
                    Whether whitespaces should be present before or after various kind of tokens,
                    and where line wraps are allowed or mandated.
                  -->
                  <module name="FileTabCharacter"/>                 <!-- No tab characters in the file. -->
                  <module name="NewlineAtEndOfFile"/>               <!-- Newline at the end of each file. -->
                  <module name="TreeWalker">
                    <module name="RegexpSinglelineJava">
                      <property name="format" value="\s+$"/>
                      <property name="message" value="Trailing spaces not allowed."/>
                    </module>
                    <module name="NoLineWrap"/>                     <!-- Imports and package statements are not line-wrapped. -->
                    <module name="RedundantImport"/>                <!-- No redundant import statements. -->
                    <module name="GenericWhitespace"/>              <!-- Whitespace around the Generic tokens follow typical convention. -->
                    <module name="TypecastParenPad"/>               <!-- No space inside parentheses for typecasts. -->
                    <module name="SeparatorWrap">                   <!-- No line wrapping before comma. -->
                      <property name="tokens" value="COMMA"/>
                    </module>
                    <module name="WhitespaceAfter">                 <!-- Checks that a token is followed by whitespace. -->
                      <property name="tokens" value="TYPECAST, LITERAL_IF, LITERAL_ELSE, LITERAL_WHILE, LITERAL_DO, LITERAL_FOR, DO_WHILE"/>
                    </module>
                    <module name="NoWhitespaceAfter">               <!-- No whitespace after "++" in ++x, etc. -->
                      <property name="tokens" value="INC, DEC, BNOT, LNOT"/>
                    </module>
                    <module name="NoWhitespaceBefore">              <!-- No whitespace before "++" in x++, etc. -->
                      <property name="tokens" value="COMMA, POST_INC, POST_DEC, ELLIPSIS"/>
                    </module>
                    <module name="WhitespaceAround">
                      <property name="tokens" value="
                        MINUS_ASSIGN, STAR_ASSIGN, DIV_ASSIGN, MOD_ASSIGN, MOD,
                        SL, SL_ASSIGN, SR, SR_ASSIGN, BSR, BSR_ASSIGN,
                        BAND, BAND_ASSIGN, BOR, BOR_ASSIGN, BXOR, BXOR_ASSIGN,
                        TYPE_EXTENSION_AND, LAND, LOR, QUESTION, LAMBDA,
                        COLON, DO_WHILE, LITERAL_DO, LITERAL_WHILE, LITERAL_FOR,
                        LITERAL_ELSE, LITERAL_SWITCH,
                        LITERAL_TRY, LITERAL_CATCH, LITERAL_FINALLY,
                        LITERAL_SYNCHRONIZED"/>
                      <property name="allowEmptyConstructors" value="true"/>
                      <property name="allowEmptyMethods"      value="true"/>
                      <property name="allowEmptyTypes"        value="true"/>
                      <property name="allowEmptyLoops"        value="true"/>
                      <property name="allowEmptyLambdas"      value="true"/>
                      <property name="allowEmptyCatches"      value="true"/>
                    </module>
                    <!--
                      Code formatting on other aspects than whitespaces. When there is different ways to express
                      the same thing (e.g. Java-style versus C-style of array declarations), the following rules
                      enforce one specific convention.
                    -->
                    <module name="UpperEll"/>                       <!-- Upper-case 'L' suffix for longs, not 'l'. -->
                    <module name="ArrayTypeStyle"/>                 <!-- Java-style arrays, not C-style. -->
                    <module name="ModifierOrder"/>                  <!-- Order of public, static, etc. keywords. -->
                    <module name="AvoidEscapedUnicodeCharacters">
                      <property name="allowEscapesForControlCharacters" value="true"/>
                      <property name="allowNonPrintableEscapes"         value="true"/>
                      <property name="allowIfAllCharactersEscaped"      value="true"/>
                      <property name="allowByTailComment"               value="true"/>
                    </module>
                    <!--
                      Programming language constructs: number of elements, modifiers, etc.
                    -->
                    <module name="OuterTypeNumber"/>                <!-- Only one outer type per file. -->
                    <module name="OuterTypeFilename"/>              <!-- Outer type name and file name shall match. -->
                    <module name="InterfaceIsType"/>                <!-- Do not allow interface without methods. -->
                    <module name="FinalClass"/>                     <!-- Class having only private constructors should be final. -->
                    <module name="PackageDeclaration"/>             <!-- All classes shall be in a package. -->
                    <module name="HideUtilityClassConstructor"/>    <!-- No public constructor in utility classes. -->
                    <module name="MissingOverride"/>                <!-- @Override annotation everywhere applicable. -->
                    <module name="PackageAnnotation"/>              <!-- Package annotations shall be used only in package-info files. -->
                    <module name="EmptyCatchBlock"/>                <!-- No empty catch unless there is a comment inside. -->
                    <module name="CovariantEquals"/>                <!-- No equals(Foo), unless equals(Object) also exists. -->
                    <module name="ExplicitInitialization"/>         <!-- No unnecessary initialization to 0 or null. -->
                    <module name="SimplifyBooleanReturn"/>          <!-- No if (boolean) return true; else return false. -->
                    <module name="RedundantModifier">               <!-- No modifiers that were implicit. -->
                      <property name="tokens" value="VARIABLE_DEF, ANNOTATION_FIELD_DEF, INTERFACE_DEF, CLASS_DEF, ENUM_DEF, RESOURCE"/>
                    </module>
                  </module>
                  <module name="UniqueProperties"/>                 <!-- No duplicated keys in *.properties files. -->
                </module>
              </checkstyleRules>
            </configuration>
          </execution>
        </executions>
      </plugin>

      <!-- JavaDoc configuration. -->
      <plugin>
        <artifactId>maven-javadoc-plugin</artifactId>
        <version>3.0.1</version>
        <configuration>
          <source>${maven.compiler.source}</source>             <!-- Enables javadoc to handle language constructs present in target JDK. -->
          <encoding>${project.build.sourceEncoding}</encoding>  <!-- Encoding of Java source file. -->
          <docencoding>${website.encoding}</docencoding>        <!-- Encoding of the generated HTML files. -->
          <charset>${website.encoding}</charset>                <!-- Encoding to declare in the HTML META tag. -->
          <locale>${website.locale}</locale>                    <!-- Locale for navigation bar, help file contents, etc. -->
          <author>false</author>                                <!-- Excludes the authors text in the generated docs. -->
          <version>false</version>                              <!-- Excludes the version text in the generated docs. -->
          <noqualifier>all</noqualifier>                        <!-- Omit qualifying package name before class names in output. -->
          <quiet>true</quiet>                                   <!-- Shuts off non-error and non-warning messages. -->
          <keywords>true</keywords>                             <!-- Adds HTML meta keyword tags to the generated files. -->
          <breakiterator>true</breakiterator>                   <!-- Better boundary detection when determining the end of the first sentence. -->
          <validateLinks>true</validateLinks>                   <!-- Validates content of package-list resources. -->
          <links>
            <link>http://unitsofmeasurement.github.io/unit-api/site/apidocs</link>
            <link>http://www.geoapi.org/3.0/javadoc</link>
            <link>http://www.unidata.ucar.edu/software/thredds/current/netcdf-java/javadoc</link>
          </links>

<<<<<<< HEAD
          <additionalparam>
            -Xdoclint:syntax -Xdoclint:html -Xdoclint:missing -Xdoclint:accessibility
          </additionalparam>
=======
          <additionalOptions>
            <additionalOption>--add-stylesheet "${maven.multiModuleProjectDirectory}/src/main/javadoc/sis.css"</additionalOption>
          </additionalOptions>
>>>>>>> a39ae802

          <!-- Separates packages on the overview page into the groups specified. -->
          <groups>
            <group>
              <title>Testing tools</title> <!-- Exists in test javadoc only. -->
              <packages>org.apache.sis.test*</packages>
            </group>
            <group>
              <title>Applications</title>
              <packages>org.apache.sis.console*:org.apache.sis.services*</packages>
            </group>
            <group>
              <title>Data storage</title>
              <packages>org.apache.sis.storage*:org.apache.sis.index*</packages>
            </group>
            <group>
              <title>Coverage and raster</title>
              <packages>org.apache.sis.coverage*:org.apache.sis.image*</packages>
            </group>
            <group>
              <title>Feature and Geometry</title>
              <packages>org.apache.sis.feature*:org.apache.sis.geometry*</packages>
            </group>
            <group>
              <title>Referencing</title>
              <packages>org.apache.sis.referencing*:org.apache.sis.parameter*:org.apache.sis.distance*</packages>
            </group>
            <group>
              <title>Metadata</title>
              <packages>org.apache.sis.metadata*:org.apache.sis.io.wkt</packages>
            </group>
            <group>
              <title>Utilities</title>
              <packages>org.apache.sis.math*:org.apache.sis.measure*:org.apache.sis.util*:org.apache.sis.io*:org.apache.sis.xml*:org.apache.sis.setup*</packages>
            </group>
            <group>
              <title>Profiles</title>
              <packages>org.apache.sis.profile*</packages>
            </group>
          </groups>

          <!-- Internal packages to hide from javadoc. -->
          <excludePackageNames>org.apache.sis.internal:org.apache.sis.util.resources:org.apache.sis.referencing.operation.provider:com:org.opengis</excludePackageNames>

          <!-- Custom taglets, some of them implemented in Java. -->
          <tags>
            <tag><placement>t</placement> <name>goal</name>     <head>Maven goal:</head></tag>
            <tag><placement>t</placement> <name>phase</name>    <head>Maven phase:</head></tag>
            <tag><placement>X</placement> <name>category</name> <head>Category:</head></tag>
            <tag><placement>a</placement> <name>todo</name>     <head>TODO:</head></tag>
          </tags>
          <taglets>
            <taglet><tagletClass>org.apache.sis.internal.doclet.Module</tagletClass></taglet>
            <taglet><tagletClass>org.apache.sis.internal.doclet.Include</tagletClass></taglet>
            <taglet><tagletClass>org.apache.sis.internal.doclet.Preformat</tagletClass></taglet>
          </taglets>
          <doclet>org.apache.sis.internal.doclet.Doclet</doclet>
          <tagletArtifact>
            <groupId>org.apache.sis.core</groupId>
            <artifactId>sis-build-helper</artifactId>
            <version>${sis.plugin.version}</version>
          </tagletArtifact>
          <docletArtifact>
            <groupId>org.apache.sis.core</groupId>
            <artifactId>sis-build-helper</artifactId>
            <version>${sis.plugin.version}</version>
          </docletArtifact>
        </configuration>
      </plugin>

      <!-- Create web site. The Maven generated site is not deployed at the URL
           declared in this pom.xml (namely http://sis.apache.org). Consequently,
           we disable links relativization for avoiding confusing behavior. -->
      <plugin>
        <artifactId>maven-site-plugin</artifactId>
        <configuration>
          <locales>${website.locale}</locales>
          <inputEncoding>${project.build.sourceEncoding}</inputEncoding>
          <outputEncoding>${website.encoding}</outputEncoding>
          <relativizeDecorationLinks>false</relativizeDecorationLinks>
        </configuration>
      </plugin>
    </plugins>

    <!-- Following plugins are used only by some specific modules. -->
    <pluginManagement>
      <plugins>
        <plugin>
          <groupId>org.codehaus.mojo</groupId>
          <artifactId>build-helper-maven-plugin</artifactId>
          <version>3.0.0</version>
        </plugin>
        <plugin>
          <groupId>org.eclipse.jetty</groupId>
          <artifactId>jetty-maven-plugin</artifactId>
          <version>9.4.11.v20180605</version>
        </plugin>
      </plugins>
    </pluginManagement>
  </build>



  <!-- ==============================================================
         Additional repositories from which to download artifacts.
         The parent pom.xml already declares the apache.snapshots
         repository for library artifacts. But we also need it for
         Maven plugins in order to download sis-build-helper when
         the user did not built it himself.
       ============================================================== -->
  <pluginRepositories>
    <pluginRepository>
      <id>apache.snapshots</id>
      <name>Apache Snapshot Repository</name>
      <url>http://repository.apache.org/snapshots</url>
      <releases>
        <enabled>false</enabled>
      </releases>
    </pluginRepository>
  </pluginRepositories>


  <!-- ==============================================================
         Group of modules to build in approximate dependency order.
       ============================================================== -->
  <modules>
    <module>core</module>
    <module>storage</module>
    <module>application</module>
    <module>profiles</module>
  </modules>

</project><|MERGE_RESOLUTION|>--- conflicted
+++ resolved
@@ -802,15 +802,9 @@
             <link>http://www.unidata.ucar.edu/software/thredds/current/netcdf-java/javadoc</link>
           </links>
 
-<<<<<<< HEAD
-          <additionalparam>
-            -Xdoclint:syntax -Xdoclint:html -Xdoclint:missing -Xdoclint:accessibility
-          </additionalparam>
-=======
           <additionalOptions>
             <additionalOption>--add-stylesheet "${maven.multiModuleProjectDirectory}/src/main/javadoc/sis.css"</additionalOption>
           </additionalOptions>
->>>>>>> a39ae802
 
           <!-- Separates packages on the overview page into the groups specified. -->
           <groups>
