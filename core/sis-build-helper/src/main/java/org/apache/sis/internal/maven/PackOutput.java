/*
 * Licensed to the Apache Software Foundation (ASF) under one or more
 * contributor license agreements.  See the NOTICE file distributed with
 * this work for additional information regarding copyright ownership.
 * The ASF licenses this file to You under the Apache License, Version 2.0
 * (the "License"); you may not use this file except in compliance with
 * the License.  You may obtain a copy of the License at
 *
 *     http://www.apache.org/licenses/LICENSE-2.0
 *
 * Unless required by applicable law or agreed to in writing, software
 * distributed under the License is distributed on an "AS IS" BASIS,
 * WITHOUT WARRANTIES OR CONDITIONS OF ANY KIND, either express or implied.
 * See the License for the specific language governing permissions and
 * limitations under the License.
 */
package org.apache.sis.internal.maven;

import java.util.Map;
import java.util.Set;
import java.util.HashSet;
import java.util.Iterator;
import java.util.Enumeration;
import java.util.jar.*;
import java.io.File;
import java.io.Closeable;
import java.io.IOException;
import java.io.InputStream;
import java.io.OutputStream;
import java.io.FileOutputStream;
import java.util.zip.GZIPOutputStream;

import static java.util.jar.Pack200.Packer.*;
import static org.apache.sis.internal.maven.Filenames.*;


/**
 * A JAR file to be created for output by {@link Packer}.
 *
 * @author  Martin Desruisseaux (Geomatys)
 * @since   0.3 (derived from geotk-3.00)
 * @version 0.4
 * @module
 */
final class PackOutput implements Closeable {
    /**
     * The extension of class files in a JAR file.
     */
    private static final String CLASS = ".class";

    /**
     * The output file path.
     */
    private final File outputJAR;

    /**
     * The stream where to write the JAR.
     * Created only when {@link #open(File)} is invoked.
     */
    private JarOutputStream outputStream;

    /**
     * The manifest attribute value, or {@code null} if none. We will set this field to the
     * value of the last {@link PackInput} to be used by this {@code PackOutput}. This is on
     * the assumption that the last input is the main one.
     */
    private String mainClass, splashScreen;

    /**
     * The JAR to be used as inputs. The elements in this map will be removed by the
     * {@link #write()} method as we are done copying the content of JAR files.
     */
<<<<<<< HEAD
    private final Set<String> entriesDone = new HashSet<String>();
=======
    private final Map<File,PackInput> inputJARs;
>>>>>>> 655d3ea5

    /**
     * The entries which were already written in the output JAR file.
     * There is two kind of entries which need this check:
     *
<<<<<<< HEAD
     * @param packer    The packer that created this object.
     * @param parent    The parent, or {@code null} if none.
     * @param jars      The JAR filenames.
     */
    PackOutput(final Packer packer, final PackOutput parent, final String[] jars) {
        this.packer = packer;
        if (parent != null) {
            inputs = new LinkedHashSet<File>(parent.inputs);
        } else {
            inputs = new LinkedHashSet<File>(jars.length * 4/3);
        }
        for (final String jar : jars) {
            File file = new File(jar);
            if (!file.isAbsolute()) {
                file = new File(packer.jarDirectory, jar);
            }
            if (!file.isFile()) {
                throw new IllegalArgumentException("Not a file: " + file);
            }
            if (!inputs.add(file)) {
                throw new IllegalArgumentException("Duplicated JAR: " + file);
            }
        }
    }

    /**
     * Returns {@code true} if this pack contains the given JAR file.
=======
     * <ul>
     *   <li>Directories, which may be duplicated in different JAR files.</li>
     *   <li>{@code META-INF/services} files which were merged in a single file.</li>
     * </ul>
>>>>>>> 655d3ea5
     *
     * @see #isMergeAllowed(String)
     */
    private final Set<String> entriesDone = new HashSet<>();

    /**
     * Returns {@code true} if entries of the given name are allowed to be concatenated
     * when they appear in more than one input JAR files.
     *
     * @see #entriesDone
     */
    private static boolean isMergeAllowed(final String name) {
        return name.startsWith(PackInput.SERVICES);
    }

    /**
     * Creates an output jar.
     *
     * @param inputJARs The input JAR filenames together with their {@code PackInput} helpers.
     * @param outputJAR The output JAR filename.
     */
    PackOutput(final Map<File,PackInput> inputJARs, final File outputJAR) {
        this.inputJARs = inputJARs;
        this.outputJAR = outputJAR;
        for (final PackInput in : inputJARs.values()) {
            if (in.mainClass != null) {
                mainClass = in.mainClass;
            }
            if (in.splashScreen != null) {
                splashScreen = in.splashScreen;
            }
        }
    }

    /**
     * Opens the given JAR file for writing and creates its manifest.
     *
     * @param  projectName The project name, or {@code null} if none.
     * @param  projectURL  The project URL, or {@code null} if none.
     * @param  version     The project version, or {@code null} if none.
     * @throws IOException if the file can't be open.
     */
    void open(final String projectName, final String projectURL, final String version) throws IOException {
        final Manifest manifest = new Manifest();
        Attributes attributes = manifest.getMainAttributes();
        attributes.put(Attributes.Name.MANIFEST_VERSION, "1.0");
        if (projectName != null) {
            attributes.put(Attributes.Name.SPECIFICATION_TITLE,    projectName);
            attributes.put(Attributes.Name.SPECIFICATION_VENDOR,   projectName);
            attributes.put(Attributes.Name.IMPLEMENTATION_TITLE,   projectName);
            attributes.put(Attributes.Name.IMPLEMENTATION_VENDOR,  projectName);
        }
        if (projectURL != null) {
            attributes.put(Attributes.Name.IMPLEMENTATION_URL, projectURL);
        }
        if (version != null) {
            attributes.put(Attributes.Name.SPECIFICATION_VERSION,  version);
            attributes.put(Attributes.Name.IMPLEMENTATION_VERSION, version);
        }
        if (mainClass != null) {
            attributes.put(Attributes.Name.MAIN_CLASS, mainClass);
        }
        if (splashScreen != null) {
            attributes.put(PackInput.SPLASH_SCREEN, splashScreen);
        }
        /*
         * Add the package-level manifest of every dependencies.
         */
        for (final File input : inputJARs.keySet()) {
            if (!input.getName().startsWith("sis-")) {
                String packageName = null;
                final JarFile jar = new JarFile(input, false);
                try {
                    final Enumeration<JarEntry> entries = jar.entries();
                    while (entries.hasMoreElements()) {
                        final JarEntry entry = entries.nextElement();
                        final String classname = entry.getName();
                        if (classname.endsWith(CLASS)) {
                            int length = classname.length() - CLASS.length();
                            if (packageName == null) {
                                packageName = classname.substring(0, length);
                            } else {
                                length = Math.min(packageName.length(), length);
                                int i; for (i=0; i<length; i++) {
                                    if (packageName.charAt(i) != classname.charAt(i)) {
                                        break;
                                    }
                                }
                                i = packageName.lastIndexOf('/', i) + 1;
                                packageName = packageName.substring(0, i);
                            }
                        }
                    }
                    if (packageName != null && packageName.length() != 0) {
                        packageName = packageName.substring(0, packageName.length()-1).replace('/', '.');
                        final Attributes src = jar.getManifest().getMainAttributes();
                        attributes = new Attributes();
                        if (copy(src, attributes, Attributes.Name.SPECIFICATION_TITLE)    |
                            copy(src, attributes, Attributes.Name.SPECIFICATION_VENDOR)   |
                            copy(src, attributes, Attributes.Name.SPECIFICATION_VERSION)  |
                            copy(src, attributes, Attributes.Name.IMPLEMENTATION_TITLE)   |
                            copy(src, attributes, Attributes.Name.IMPLEMENTATION_VENDOR)  |
                            copy(src, attributes, Attributes.Name.IMPLEMENTATION_VERSION) |
                            copy(src, attributes, Attributes.Name.IMPLEMENTATION_URL))
                        {
                            manifest.getEntries().put(packageName, attributes);
                        }
                    }
                } finally {
                    jar.close();
                }
            }
        }
        /*
         * Open the output stream for the big JAR file.
         */
        outputStream = new JarOutputStream(new FileOutputStream(outputJAR), manifest);
        outputStream.setLevel(1); // Use a cheap compression level since this JAR file is temporary.
    }

    /**
     * Copies the value of the given attribute from a source {@code Attributes} to a target
     * {@code Attributes} object. This is used for copying the package-level attributes.
     *
     * @return {@code true} if the attribute has been copied.
     */
    private static boolean copy(final Attributes src, final Attributes dst, final Attributes.Name name) {
        String value = (String) src.get(name);
        if (value != null && ((value = value.trim()).length()) != 0) {
            dst.put(name, value);
            return true;
        }
        return false;
    }

    /**
     * Iterates through the individual jars and merge them in single, bigger JAR file.
     * This method closes the input JAR files as they are done.
     */
    final void writeContent() throws IOException {
        final byte[] buffer = new byte[64 * 1024];
        for (final Iterator<Map.Entry<File,PackInput>> it = inputJARs.entrySet().iterator(); it.hasNext();) {
            final Map.Entry<File,PackInput> inputJAR = it.next();
            it.remove(); // Needs to be removed before the inner loop below.
            try (PackInput input = inputJAR.getValue()) {
                for (JarEntry entry; (entry = input.nextEntry()) != null;) {
                    final String name = entry.getName();
                    boolean isMergeAllowed = false;
                    if (entry.isDirectory() || (isMergeAllowed = isMergeAllowed(name))) {
                        if (!entriesDone.add(name)) {
                            continue;
                        }
                    }
                    outputStream.putNextEntry(entry);
                    copy(input.getInputStream(), buffer);
                    /*
                     * From that points, the entry has been copied to the target JAR. Now look in
                     * following input JARs to see if there is some META-INF/services files to merge.
                     */
                    if (isMergeAllowed) {
                        for (final Map.Entry<File,PackInput> continuing : inputJARs.entrySet()) {
                            final InputStream in = continuing.getValue().getInputStream(name);
                            if (in != null) {
                                copy(in, buffer);
                            }
                        }
                    }
                    outputStream.closeEntry();
                }
            }
        }
    }

    /**
     * Copies fully the given input stream to the given destination.
     * The given input stream is closed after the copy.
     *
     * @param  in     The input stream from which to get the the content to copy.
     * @param  buffer Temporary buffer to reuse at each method call.
     * @throws IOException If an error occurred during the copy.
     */
    void copy(final InputStream in, final byte[] buffer) throws IOException {
        int n;
        while ((n = in.read(buffer)) >= 0) {
            outputStream.write(buffer, 0, n);
        }
        in.close();
    }

    /**
     * Closes this output.
     *
     * @throws IOException if an error occurred while closing the file.
     */
    @Override
    public void close() throws IOException {
        for (final PackInput input : inputJARs.values()) {
            /*
             * The code in this loop is never executed in normal execution, since the map shall be empty after
             * successful completion of 'writeContent()'. However the map may be non-empty if the above method
             * threw an exception, in which case this 'close()' method will be invoked in a 'finally' block.
             */
            input.close();
        }
        inputJARs.clear();
        if (outputStream != null) {
            outputStream.close();
        }
        outputStream = null;
    }

    /**
     * Creates a Pack200 file from the output JAR, then delete the JAR.
     *
     * @throws IOException if an error occurred while packing the JAR.
     */
    void pack() throws IOException {
        if (outputStream != null) {
            throw new IllegalStateException("JAR output stream not closed.");
        }
        final File inputFile = outputJAR;
        String filename = inputFile.getName();
        final int ext = filename.lastIndexOf('.');
        if (ext > 0) {
            filename = filename.substring(0, ext);
        }
        filename += PACK_EXTENSION;
        final File outputFile = new File(inputFile.getParent(), filename);
        if (outputFile.equals(inputFile)) {
            throw new IOException("Input file is already packed: " + inputFile);
        }
        pack(new FileOutputStream(outputFile));
    }

    /**
     * Creates a Pack200 file from the output JAR, then delete the JAR.
     *
     * @param  out Where to write the Pack200. This stream will be closed by this method.
     * @throws IOException if an error occurred while packing the JAR.
     */
    void pack(final OutputStream out) throws IOException {
        if (outputStream != null) {
            throw new IllegalStateException("JAR output stream not closed.");
        }
        final File inputFile = outputJAR;
        final Pack200.Packer packer = Pack200.newPacker();
        final Map<String,String> p = packer.properties();
        p.put(EFFORT, String.valueOf(9));  // Maximum compression level.
        p.put(KEEP_FILE_ORDER,    FALSE);  // Reorder files for better compression.
        p.put(MODIFICATION_TIME,  LATEST); // Smear modification times to a single value.
        p.put(DEFLATE_HINT,       TRUE);   // Ignore all JAR deflation requests.
        p.put(UNKNOWN_ATTRIBUTE,  ERROR);  // Throw an error if an attribute is unrecognized
<<<<<<< HEAD
        final JarFile jarFile = new JarFile(inputFile);
        try {
            final OutputStream out = new GZIPOutputStream(new FileOutputStream(outputFile));
            try {
                packer.pack(jarFile, out);
            } finally {
                out.close();
=======
        try (JarFile jarFile = new JarFile(inputFile)) {
            try (OutputStream deflater = new GZIPOutputStream(out)) {
                packer.pack(jarFile, deflater);
>>>>>>> 655d3ea5
            }
        } finally {
            jarFile.close();
        }
        if (!inputFile.delete()) {
            throw new IOException("Can't delete temporary file: " + inputFile);
        }
    }
}<|MERGE_RESOLUTION|>--- conflicted
+++ resolved
@@ -70,54 +70,20 @@
      * The JAR to be used as inputs. The elements in this map will be removed by the
      * {@link #write()} method as we are done copying the content of JAR files.
      */
-<<<<<<< HEAD
-    private final Set<String> entriesDone = new HashSet<String>();
-=======
     private final Map<File,PackInput> inputJARs;
->>>>>>> 655d3ea5
 
     /**
      * The entries which were already written in the output JAR file.
      * There is two kind of entries which need this check:
      *
-<<<<<<< HEAD
-     * @param packer    The packer that created this object.
-     * @param parent    The parent, or {@code null} if none.
-     * @param jars      The JAR filenames.
-     */
-    PackOutput(final Packer packer, final PackOutput parent, final String[] jars) {
-        this.packer = packer;
-        if (parent != null) {
-            inputs = new LinkedHashSet<File>(parent.inputs);
-        } else {
-            inputs = new LinkedHashSet<File>(jars.length * 4/3);
-        }
-        for (final String jar : jars) {
-            File file = new File(jar);
-            if (!file.isAbsolute()) {
-                file = new File(packer.jarDirectory, jar);
-            }
-            if (!file.isFile()) {
-                throw new IllegalArgumentException("Not a file: " + file);
-            }
-            if (!inputs.add(file)) {
-                throw new IllegalArgumentException("Duplicated JAR: " + file);
-            }
-        }
-    }
-
-    /**
-     * Returns {@code true} if this pack contains the given JAR file.
-=======
      * <ul>
      *   <li>Directories, which may be duplicated in different JAR files.</li>
      *   <li>{@code META-INF/services} files which were merged in a single file.</li>
      * </ul>
->>>>>>> 655d3ea5
      *
      * @see #isMergeAllowed(String)
      */
-    private final Set<String> entriesDone = new HashSet<>();
+    private final Set<String> entriesDone = new HashSet<String>();
 
     /**
      * Returns {@code true} if entries of the given name are allowed to be concatenated
@@ -258,7 +224,8 @@
         for (final Iterator<Map.Entry<File,PackInput>> it = inputJARs.entrySet().iterator(); it.hasNext();) {
             final Map.Entry<File,PackInput> inputJAR = it.next();
             it.remove(); // Needs to be removed before the inner loop below.
-            try (PackInput input = inputJAR.getValue()) {
+            final PackInput input = inputJAR.getValue();
+            try {
                 for (JarEntry entry; (entry = input.nextEntry()) != null;) {
                     final String name = entry.getName();
                     boolean isMergeAllowed = false;
@@ -283,6 +250,8 @@
                     }
                     outputStream.closeEntry();
                 }
+            } finally {
+                input.close();
             }
         }
     }
@@ -366,19 +335,13 @@
         p.put(MODIFICATION_TIME,  LATEST); // Smear modification times to a single value.
         p.put(DEFLATE_HINT,       TRUE);   // Ignore all JAR deflation requests.
         p.put(UNKNOWN_ATTRIBUTE,  ERROR);  // Throw an error if an attribute is unrecognized
-<<<<<<< HEAD
         final JarFile jarFile = new JarFile(inputFile);
         try {
-            final OutputStream out = new GZIPOutputStream(new FileOutputStream(outputFile));
+            final OutputStream deflater = new GZIPOutputStream(out);
             try {
-                packer.pack(jarFile, out);
+                packer.pack(jarFile, deflater);
             } finally {
-                out.close();
-=======
-        try (JarFile jarFile = new JarFile(inputFile)) {
-            try (OutputStream deflater = new GZIPOutputStream(out)) {
-                packer.pack(jarFile, deflater);
->>>>>>> 655d3ea5
+                deflater.close();
             }
         } finally {
             jarFile.close();
