--- conflicted
+++ resolved
@@ -29,13 +29,8 @@
  * The <code>@module</code> tag. This tag expects no argument.
  *
  * @author  Martin Desruisseaux (IRD, Geomatys)
-<<<<<<< HEAD
+ * @version 0.8
  * @since   0.3
- * @version 0.8
-=======
- * @version 0.4
- * @since   0.3
->>>>>>> 43cfed9f
  * @module
  */
 public final class Module implements Taglet {
