--- conflicted
+++ resolved
@@ -58,13 +58,8 @@
  * <p>This class presumes that all CSS files are encoded in UTF-8.</p>
  *
  * @author  Martin Desruisseaux (Geomatys)
-<<<<<<< HEAD
+ * @version 0.8
  * @since   0.5
- * @version 0.8
-=======
- * @version 0.7
- * @since   0.5
->>>>>>> 43cfed9f
  * @module
  */
 public final class Doclet extends StandardDoclet {
@@ -89,26 +84,18 @@
     private static final String ENCODING = "UTF-8";
 
     /**
-<<<<<<< HEAD
      * The directory where HTML pages will be written.
      */
     private String outputDirectory;
 
     /**
      * Invoked by the Javadoc tools for instantiating the custom doclet.
-=======
-     * Invoked by reflection for creating the doclet.
->>>>>>> 43cfed9f
      */
     public Doclet() {
     }
 
     /**
-<<<<<<< HEAD
      * Invoked by the Javadoc tools for initializing the doclet.
-=======
-     * Invoked by Javadoc for starting the doclet.
->>>>>>> 43cfed9f
      *
      * @param locale    the locale to use for formatting HTML content.
      * @param reporter  where to report warnings and errors.
