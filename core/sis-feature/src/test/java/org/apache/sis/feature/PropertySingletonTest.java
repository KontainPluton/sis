--- conflicted
+++ resolved
@@ -50,11 +50,7 @@
      * Creates a new test case.
      */
     public PropertySingletonTest() {
-<<<<<<< HEAD
-        attribute = new DefaultAttribute<Integer>(new DefaultAttributeType<Integer>(
-=======
-        attribute = new SingletonAttribute<>(new DefaultAttributeType<>(
->>>>>>> 46438f1e
+        attribute = new SingletonAttribute<Integer>(new DefaultAttributeType<Integer>(
                 singletonMap(DefaultAttributeType.NAME_KEY, "test"), Integer.class, 0, 1, null));
         singleton = new PropertySingleton<Integer>(attribute);
     }
