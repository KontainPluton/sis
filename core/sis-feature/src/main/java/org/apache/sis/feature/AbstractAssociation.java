--- conflicted
+++ resolved
@@ -25,17 +25,6 @@
 import org.apache.sis.util.ArgumentChecks;
 import org.apache.sis.util.resources.Errors;
 
-<<<<<<< HEAD
-=======
-// Branch-dependent imports
-import org.opengis.feature.Feature;
-import org.opengis.feature.FeatureType;
-import org.opengis.feature.FeatureAssociation;
-import org.opengis.feature.FeatureAssociationRole;
-import org.opengis.feature.InvalidPropertyValueException;
-import org.opengis.feature.MultiValuedPropertyException;
-
->>>>>>> 533154ac
 
 /**
  * An instance of an {@linkplain DefaultAssociationRole feature association role} containing the associated feature.
@@ -140,16 +129,12 @@
      * to {@code org.opengis.feature.Feature}. This change is pending GeoAPI revision.</div>
      *
      * @return The associated feature (may be {@code null}).
-     * @throws MultiValuedPropertyException if this association contains more than one value.
+     * @throws IllegalStateException if this association contains more than one value.
      *
      * @see AbstractFeature#getPropertyValue(String)
      */
     @Override
-<<<<<<< HEAD
-    public abstract AbstractFeature getValue();
-=======
-    public abstract Feature getValue() throws MultiValuedPropertyException;
->>>>>>> 533154ac
+    public abstract AbstractFeature getValue() throws IllegalStateException;
 
     /**
      * Returns all features, or an empty collection if none.
@@ -179,16 +164,12 @@
      * A more exhaustive verification can be performed by invoking the {@link #quality()} method.
      *
      * @param  value The new value, or {@code null}.
-     * @throws InvalidPropertyValueException If the given feature is not valid for this association.
+     * @throws IllegalArgumentException If the given feature is not valid for this association.
      *
      * @see AbstractFeature#setPropertyValue(String, Object)
      */
     @Override
-<<<<<<< HEAD
     public abstract void setValue(final AbstractFeature value) throws IllegalArgumentException;
-=======
-    public abstract void setValue(final Feature value) throws InvalidPropertyValueException;
->>>>>>> 533154ac
 
     /**
      * Sets the features. All previous values are replaced by the given collection.
@@ -197,14 +178,10 @@
      * then delegates to {@link #setValue(AbstractFeature)}.</p>
      *
      * @param  values The new values.
-     * @throws InvalidPropertyValueException if the given collection contains too many elements.
-     */
-    @Override
-<<<<<<< HEAD
+     * @throws IllegalArgumentException if the given collection contains too many elements.
+     */
+    @Override
     public void setValues(final Collection<? extends AbstractFeature> values) throws IllegalArgumentException {
-=======
-    public void setValues(final Collection<? extends Feature> values) throws InvalidPropertyValueException {
->>>>>>> 533154ac
         super.setValues(values);
     }
 
@@ -214,7 +191,7 @@
      */
     final void ensureValid(final DefaultFeatureType base, final DefaultFeatureType type) {
         if (base != type && !DefaultFeatureType.maybeAssignableFrom(base, type)) {
-            throw new InvalidPropertyValueException(
+            throw new IllegalArgumentException(
                     Errors.format(Errors.Keys.IllegalArgumentClass_3, getName(), base.getName(), type.getName()));
         }
     }
