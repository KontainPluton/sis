--- conflicted
+++ resolved
@@ -78,31 +78,8 @@
      * This feature type is considered independent of all other feature types except itself.
      */
     @Override
-<<<<<<< HEAD
     public boolean isAssignableFrom(final DefaultFeatureType type) {
         return false;
-=======
-    public boolean isAssignableFrom(FeatureType type) {
-        if (type == this) {
-            return true;
-        }
-        if (type instanceof NamedFeatureType) {
-            type = ((NamedFeatureType) type).resolved;
-        }
-        if (type == null) {
-            return false;
-        }
-        final FeatureType resolved = this.resolved;
-        return (resolved != null) && resolved.isAssignableFrom(type);
-    }
-
-    /**
-     * Unsupported operation, since the feature has not yet been resolved.
-     */
-    @Override
-    public Feature newInstance() throws FeatureInstantiationException {
-        throw new FeatureInstantiationException(Errors.format(Errors.Keys.UnresolvedFeatureName_1, getName()));
->>>>>>> 7d0f827d
     }
 
     /**
