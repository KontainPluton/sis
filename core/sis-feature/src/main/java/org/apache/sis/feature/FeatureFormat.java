--- conflicted
+++ resolved
@@ -42,19 +42,7 @@
 
 // Branch-dependent imports
 import org.apache.sis.internal.jdk8.UncheckedIOException;
-<<<<<<< HEAD
-=======
-import org.opengis.feature.IdentifiedType;
-import org.opengis.feature.Property;
-import org.opengis.feature.PropertyType;
-import org.opengis.feature.Attribute;
-import org.opengis.feature.AttributeType;
-import org.opengis.feature.Feature;
-import org.opengis.feature.FeatureType;
-import org.opengis.feature.FeatureAssociationRole;
-import org.opengis.feature.Operation;
 import org.apache.sis.util.Characters;
->>>>>>> 17901415
 
 
 /**
@@ -202,22 +190,13 @@
          * In none we will ommit the "characteristics" column, which is the last column.
          */
         boolean hasCharacteristics = false;
-<<<<<<< HEAD
+        boolean hasDeprecatedTypes = false;
         for (final AbstractIdentifiedType propertyType : featureType.getProperties(true)) {
-            if (propertyType instanceof DefaultAttributeType<?>) {
-                if (!((DefaultAttributeType<?>) propertyType).characteristics().isEmpty()) {
-                    hasCharacteristics = true;
-                    break;
-                }
-=======
-        boolean hasDeprecatedTypes = false;
-        for (final PropertyType propertyType : featureType.getProperties(true)) {
-            if (!hasCharacteristics && propertyType instanceof AttributeType<?>) {
-                hasCharacteristics = !((AttributeType<?>) propertyType).characteristics().isEmpty();
+            if (!hasCharacteristics && propertyType instanceof DefaultAttributeType<?>) {
+                hasCharacteristics = !((DefaultAttributeType<?>) propertyType).characteristics().isEmpty();
             }
             if (!hasDeprecatedTypes && propertyType instanceof Deprecable) {
                 hasDeprecatedTypes = ((Deprecable) propertyType).isDeprecated();
->>>>>>> 17901415
             }
         }
         /*
@@ -262,12 +241,8 @@
          */
         final StringBuffer  buffer  = new StringBuffer();
         final FieldPosition dummyFP = new FieldPosition(-1);
-<<<<<<< HEAD
+        final List<String>  remarks = new ArrayList<>();
         for (final AbstractIdentifiedType propertyType : featureType.getProperties(true)) {
-=======
-        final List<String>  remarks = new ArrayList<>();
-        for (final PropertyType propertyType : featureType.getProperties(true)) {
->>>>>>> 17901415
             Object value = null;
             if (feature != null) {
                 if (!(propertyType instanceof DefaultAttributeType<?>) &&
