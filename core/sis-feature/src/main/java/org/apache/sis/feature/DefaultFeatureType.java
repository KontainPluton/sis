--- conflicted
+++ resolved
@@ -41,18 +41,7 @@
 
 // Branch-dependent imports
 import org.apache.sis.internal.jdk8.JDK8;
-<<<<<<< HEAD
-=======
-import org.opengis.feature.IdentifiedType;
-import org.opengis.feature.PropertyType;
-import org.opengis.feature.AttributeType;
-import org.opengis.feature.Feature;
-import org.opengis.feature.FeatureType;
-import org.opengis.feature.FeatureAssociationRole;
-import org.opengis.feature.Operation;
-import org.opengis.feature.FeatureInstantiationException;
-import org.opengis.feature.PropertyNotFoundException;
->>>>>>> 7d0f827d
+import org.apache.sis.internal.jdk7.Objects;
 
 
 /**
@@ -247,25 +236,17 @@
      *   </tr>
      * </table>
      *
-<<<<<<< HEAD
      * <div class="warning"><b>Warning:</b> In a future SIS version, the type of array elements may be
      * changed to {@code org.opengis.feature.FeatureType} and {@code org.opengis.feature.PropertyType}.
      * This change is pending GeoAPI revision. In the meantime, make sure that the {@code properties}
      * array contains only attribute types, association roles or operations, <strong>not</strong> other
      * feature types since the later are not properties in the ISO sense.</div>
      *
-     * @param identification The name and other information to be given to this feature type.
-     * @param isAbstract     If {@code true}, the feature type acts as an abstract super-type.
-     * @param superTypes     The parents of this feature type, or {@code null} or empty if none.
-     * @param properties     Any feature operation, any feature attribute type and any feature
-     *                       association role that carries characteristics of a feature type.
-=======
      * @param identification  the name and other information to be given to this feature type.
      * @param isAbstract      if {@code true}, the feature type acts as an abstract super-type.
      * @param superTypes      the parents of this feature type, or {@code null} or empty if none.
      * @param properties      any feature operation, any feature attribute type and any feature
      *                        association role that carries characteristics of a feature type.
->>>>>>> 7d0f827d
      *
      * @see org.apache.sis.feature.builder.FeatureTypeBuilder
      */
@@ -292,9 +273,9 @@
          * in case of duplicated values. Opportunistically verify for null values. The same verification could
          * be done in the scanPropertiesFrom(…) method, but doing it here produces a less confusing stacktrace.
          */
-        final List<PropertyType> sourceProperties = new ArrayList<PropertyType>(properties.length);
+        final List<AbstractIdentifiedType> sourceProperties = new ArrayList<AbstractIdentifiedType>(properties.length);
         for (int i=0; i<properties.length; i++) {
-            final PropertyType property = properties[i];
+            final AbstractIdentifiedType property = properties[i];
             ArgumentChecks.ensureNonNullElement("properties", i, property);
             sourceProperties.add(property);
         }
@@ -302,18 +283,14 @@
         final int size = sourceProperties.size();
         switch (size) {
             case 0:  this.properties = Collections.emptyList(); break;
-<<<<<<< HEAD
-            case 1:  this.properties = Collections.singletonList(properties[0]); break;
-            default: this.properties = UnmodifiableArrayList.wrap(Arrays.copyOf(properties, properties.length, AbstractIdentifiedType[].class)); break;
-=======
             case 1:  this.properties = Collections.singletonList(sourceProperties.get(0)); break;
-            default: this.properties = UnmodifiableArrayList.wrap(sourceProperties.toArray(new PropertyType[size])); break;
+            default: this.properties = UnmodifiableArrayList.wrap(sourceProperties.toArray(new AbstractIdentifiedType[size])); break;
         }
         /*
          * Before to resolve cyclic associations, verify that operations depend only on existing properties.
          * Note: the 'allProperties' collection has been created by computeTransientFields(…) above.
          */
-        for (final PropertyType property : allProperties) {
+        for (final AbstractIdentifiedType property : allProperties) {
             if (property instanceof AbstractOperation) {
                 for (final String dependency : ((AbstractOperation) property).getDependencies()) {
                     if (!byName.containsKey(dependency)) {
@@ -322,7 +299,6 @@
                     }
                 }
             }
->>>>>>> 7d0f827d
         }
         // Do not invoke before DefaultFeatureType construction succeed.
         isResolved = resolve(this, this.properties, null, isSimple);
@@ -365,19 +341,14 @@
      *         See {@link #scanPropertiesFrom(FeatureType, Collection)} javadoc for more explanation.
      * @throws IllegalArgumentException if two properties have the same name.
      */
-    private void computeTransientFields(final List<PropertyType> properties) {
+    private void computeTransientFields(final List<AbstractIdentifiedType> properties) {
         final int capacity = Containers.hashMapCapacity(properties.size());
         byName       = new LinkedHashMap<String,AbstractIdentifiedType>(capacity);
         indices      = new LinkedHashMap<String,Integer>(capacity);
         assignableTo = new HashSet<GenericName>(4);
         assignableTo.add(super.getName());
-<<<<<<< HEAD
-        scanPropertiesFrom(this);
+        scanPropertiesFrom(this, properties);
         allProperties = UnmodifiableArrayList.wrap(byName.values().toArray(new AbstractIdentifiedType[byName.size()]));
-=======
-        scanPropertiesFrom(this, properties);
-        allProperties = UnmodifiableArrayList.wrap(byName.values().toArray(new PropertyType[byName.size()]));
->>>>>>> 7d0f827d
         /*
          * Now check if the feature is simple/complex or dense/sparse. We perform this check after we finished
          * to create the list of all properties, because some properties may be overridden and we want to take
@@ -385,13 +356,8 @@
          */
         isSimple = true;
         int index = 0;
-<<<<<<< HEAD
-        int mandatory = 0; // Count of mandatory properties.
+        int mandatory = 0;                                                  // Count of mandatory properties.
         for (final Map.Entry<String,AbstractIdentifiedType> entry : byName.entrySet()) {
-=======
-        int mandatory = 0;                                                  // Count of mandatory properties.
-        for (final Map.Entry<String,PropertyType> entry : byName.entrySet()) {
->>>>>>> 7d0f827d
             final int minimumOccurs, maximumOccurs;
             final AbstractIdentifiedType property = entry.getValue();
             if (property instanceof DefaultAttributeType<?>) { // Other SIS branches check for AttributeType instead.
@@ -487,30 +453,20 @@
      * @param  sourceProperties  {@code source.getProperties(false)} (see above method javadoc).
      * @throws IllegalArgumentException if two properties have the same name.
      */
-<<<<<<< HEAD
-    private void scanPropertiesFrom(final DefaultFeatureType source) {
+    private void scanPropertiesFrom(final DefaultFeatureType source,
+            final Collection<? extends AbstractIdentifiedType> sourceProperties)
+    {
         for (final DefaultFeatureType parent : source.getSuperTypes()) {
-=======
-    private void scanPropertiesFrom(final FeatureType source, final Collection<? extends PropertyType> sourceProperties) {
-        for (final FeatureType parent : source.getSuperTypes()) {
->>>>>>> 7d0f827d
             if (assignableTo.add(parent.getName())) {
                 scanPropertiesFrom(parent, parent.getProperties(false));
             }
         }
         int index = -1;
-<<<<<<< HEAD
-        for (final AbstractIdentifiedType property : source.getProperties(false)) {
-            ArgumentChecks.ensureNonNullElement("properties", ++index, property);
-            final String name = toString(property.getName(), source, "properties", index);
+        final Iterator<? extends AbstractIdentifiedType> it = sourceProperties.iterator();
+        while (it.hasNext()) {
+            final AbstractIdentifiedType property = it.next();
+            final String name = toString(property.getName(), source, "properties", ++index);
             final AbstractIdentifiedType previous = byName.put(name, property);
-=======
-        final Iterator<? extends PropertyType> it = sourceProperties.iterator();
-        while (it.hasNext()) {
-            final PropertyType property = it.next();
-            final String name = toString(property.getName(), source, "properties", ++index);
-            final PropertyType previous = byName.put(name, property);
->>>>>>> 7d0f827d
             if (previous != null) {
                 if (previous.equals(property)) {
                     byName.put(name, previous);         // Keep the instance declared in super-type.
@@ -535,23 +491,14 @@
      * However this method needs to be static in other SIS branches, because they work with interfaces
      * rather than SIS implementation. We keep the method static in this branch too for easier merges.</p>
      */
-<<<<<<< HEAD
-    private static GenericName ownerOf(final DefaultFeatureType type, final AbstractIdentifiedType property) {
-        if (type.getProperties(false).contains(property)) {
-            return type.getName();
-        }
-        for (final DefaultFeatureType superType : type.getSuperTypes()) {
-            final GenericName owner = ownerOf(superType, property);
-=======
-    private static GenericName ownerOf(final FeatureType type, final Collection<? extends PropertyType> properties,
-            final PropertyType toSearch)
+    private static GenericName ownerOf(final DefaultFeatureType type, final Collection<? extends AbstractIdentifiedType> properties,
+            final AbstractIdentifiedType toSearch)
     {
         if (properties.contains(toSearch)) {
             return type.getName();
         }
-        for (final FeatureType superType : type.getSuperTypes()) {
+        for (final DefaultFeatureType superType : type.getSuperTypes()) {
             final GenericName owner = ownerOf(superType, superType.getProperties(false), toSearch);
->>>>>>> 7d0f827d
             if (owner != null) {
                 return owner;
             }
@@ -579,16 +526,7 @@
          * The isResolved field is used only as a cache for skipping completely the DefaultFeatureType instance if
          * we have determined that there is no unresolved name.
          */
-<<<<<<< HEAD
-        return feature.isResolved = resolve(feature, previous, feature.isResolved);
-=======
-        if (feature instanceof DefaultFeatureType) {
-            final DefaultFeatureType dt = (DefaultFeatureType) feature;
-            return dt.isResolved = resolve(feature, dt.properties, previous, dt.isResolved);
-        } else {
-            return resolve(feature, feature.getProperties(false), previous, feature.isSimple());
-        }
->>>>>>> 7d0f827d
+        return feature.isResolved = resolve(feature, feature.properties, previous, feature.isResolved);
     }
 
     /**
@@ -603,33 +541,19 @@
      * @param  resolved    {@code true} if we already know that all names are resolved.
      * @return {@code true} if all names have been resolved.
      */
-<<<<<<< HEAD
-    private boolean resolve(final DefaultFeatureType feature, Map<FeatureType,Boolean> previous, boolean resolved) {
-=======
-    private boolean resolve(final FeatureType feature, final Collection<? extends PropertyType> toUpdate,
+    private boolean resolve(final DefaultFeatureType feature, final Collection<? extends AbstractIdentifiedType> toUpdate,
             Map<FeatureType,Boolean> previous, boolean resolved)
     {
->>>>>>> 7d0f827d
         if (!resolved) {
             resolved = true;
             for (final DefaultFeatureType type : feature.getSuperTypes()) {
                 resolved &= resolve(type, previous);
             }
-<<<<<<< HEAD
-            for (final AbstractIdentifiedType property : feature.getProperties(false)) {
+            for (final AbstractIdentifiedType property : toUpdate) {
                 if (property instanceof DefaultAssociationRole) {
                     if (!((DefaultAssociationRole) property).resolve(this)) {
                         resolved = false;
                         continue;
-=======
-            for (final PropertyType property : toUpdate) {
-                if (property instanceof FeatureAssociationRole) {
-                    if (property instanceof DefaultAssociationRole) {
-                        if (!((DefaultAssociationRole) property).resolve(this)) {
-                            resolved = false;
-                            continue;
-                        }
->>>>>>> 7d0f827d
                     }
                     /*
                      * Resolve recursively the associated features, with a check against infinite recursivity.
@@ -797,41 +721,33 @@
                 {
                     return false;
                 }
-<<<<<<< HEAD
                 final DefaultFeatureType f0 = p0.getValueType();
                 final DefaultFeatureType f1 = p1.getValueType();
-                if (f0 != f1) {
-                    if (!f0.isAssignableFrom(f1)) {
-                        return false;
-=======
-                final FeatureType f0 = p0.getValueType();
-                final FeatureType f1 = p1.getValueType();
                 if (f0 != f1 && !f0.isAssignableFrom(f1)) {
                     return false;
                 }
             }
-            if (base instanceof Operation) {
-                if (!(other instanceof Operation)) {
+            if (base instanceof AbstractOperation) {
+                if (!(other instanceof AbstractOperation)) {
                     return false;
                 }
-                final Operation p0 = (Operation) base;
-                final Operation p1 = (Operation) other;
+                final AbstractOperation p0 = (AbstractOperation) base;
+                final AbstractOperation p1 = (AbstractOperation) other;
                 if (!Objects.equals(p0.getParameters(), p1.getParameters())) {
                     return false;
                 }
-                final IdentifiedType r0 = p0.getResult();
-                final IdentifiedType r1 = p1.getResult();
+                final AbstractIdentifiedType r0 = p0.getResult();
+                final AbstractIdentifiedType r1 = p1.getResult();
                 if (r0 != r1) {
                     if (r0 instanceof FeatureType) {
-                        if (!(r1 instanceof FeatureType) || !((FeatureType) r0).isAssignableFrom((FeatureType) r1)) {
+                        if (!(r1 instanceof DefaultFeatureType) || !((FeatureType) r0).isAssignableFrom((DefaultFeatureType) r1)) {
                             return false;
                         }
                     }
-                    if (r0 instanceof PropertyType) {
-                        if (!(r1 instanceof PropertyType) || !isAssignableIgnoreName((PropertyType) r0, (PropertyType) r1)) {
+                    if (r0 != null) {
+                        if (r1 == null || !isAssignableIgnoreName(r0, r1)) {
                             return false;
                         }
->>>>>>> 7d0f827d
                     }
                 }
             }
@@ -869,49 +785,30 @@
      * inherited from the {@linkplain #getSuperTypes() super-types} only if {@code includeSuperTypes}
      * is {@code true}.
      *
-<<<<<<< HEAD
      * <div class="warning"><b>Warning:</b>
      * The type of list elements will be changed to {@code PropertyType} if and when such interface
      * will be defined in GeoAPI.</div>
      *
-     * <div class="note"><b>Note for subclasses:</b>
-     * this method is final because it is invoked (indirectly) by constructors, and invoking a user-overrideable
-     * method at construction time is not recommended. Furthermore, many Apache SIS methods need guarantees about
-     * the stability of this collection.
-     * </div>
-     *
-=======
->>>>>>> 7d0f827d
      * @param  includeSuperTypes {@code true} for including the properties inherited from the super-types,
      *         or {@code false} for returning only the properties defined explicitely in this type.
      * @return feature operation, attribute type and association role that carries characteristics of this
      *         feature type (not including parent types).
      */
     @Override
-<<<<<<< HEAD
-    public final Collection<AbstractIdentifiedType> getProperties(final boolean includeSuperTypes) {
-=======
-    public Collection<PropertyType> getProperties(final boolean includeSuperTypes) {
->>>>>>> 7d0f827d
+    public Collection<AbstractIdentifiedType> getProperties(final boolean includeSuperTypes) {
         return includeSuperTypes ? allProperties : properties;
     }
 
     /**
      * Returns the attribute, operation or association role for the given name.
      *
-<<<<<<< HEAD
      * <div class="warning"><b>Warning:</b>
      * The type of returned element will be changed to {@code PropertyType} if and when such interface
      * will be defined in GeoAPI.</div>
      *
-     * @param  name The name of the property to search.
-     * @return The property for the given name, or {@code null} if none.
-     * @throws IllegalArgumentException If the given argument is not a property name of this feature.
-=======
      * @param  name  the name of the property to search.
      * @return the property for the given name, or {@code null} if none.
-     * @throws PropertyNotFoundException if the given argument is not a property name of this feature.
->>>>>>> 7d0f827d
+     * @throws IllegalArgumentException if the given argument is not a property name of this feature.
      *
      * @see AbstractFeature#getProperty(String)
      */
@@ -939,13 +836,8 @@
      * if we compare {@code FeatureType} to {@link Class} and {@code Feature} to {@link Object} in the Java language,
      * then this method is equivalent to {@link Class#newInstance()}.</div>
      *
-<<<<<<< HEAD
-     * @return A new feature instance.
+     * @return a new feature instance.
      * @throws IllegalStateException if this feature type {@linkplain #isAbstract() is abstract}.
-=======
-     * @return a new feature instance.
-     * @throws FeatureInstantiationException if this feature type {@linkplain #isAbstract() is abstract}.
->>>>>>> 7d0f827d
      */
     public AbstractFeature newInstance() throws IllegalStateException {
         if (isAbstract) {
