--- conflicted
+++ resolved
@@ -86,11 +86,7 @@
         if (index != null) {
             return index;
         }
-<<<<<<< HEAD
-        throw new IllegalArgumentException(Errors.format(Errors.Keys.PropertyNotFound_2, getName(), name));
-=======
-        throw new PropertyNotFoundException(Resources.format(Resources.Keys.PropertyNotFound_2, getName(), name));
->>>>>>> c5c42e4e
+        throw new IllegalArgumentException(Resources.format(Resources.Keys.PropertyNotFound_2, getName(), name));
     }
 
     /**
