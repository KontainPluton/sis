--- conflicted
+++ resolved
@@ -484,29 +484,8 @@
             coordinates[i] = extent.getLow(i);
             coordinates[i + dimension] = extent.getHigh(i);
         }
-<<<<<<< HEAD
-        checkCoherence(ordinates);
+        checkCoherence(coordinates);
         types = extent.types;
-=======
-        checkCoherence(coordinates);
-        types = (extent instanceof GridExtent) ? ((GridExtent) extent).types : null;
-    }
-
-    /**
-     * Returns the given grid envelope as a {@code GridExtent} implementation.
-     * If the given extent is already a {@code GridExtent} instance or is null, then it is returned as-is.
-     * Otherwise a new extent is created using the {@linkplain #GridExtent(GridEnvelope) copy constructor}.
-     *
-     * @param  extent  the grid envelope to cast or copy, or {@code null}.
-     * @return the grid envelope as a {@code GridExtent}, or {@code null} if the given extent was null.
-     */
-    public static GridExtent castOrCopy(final GridEnvelope extent) {
-        if (extent == null || extent instanceof GridExtent) {
-            return (GridExtent) extent;
-        } else {
-            return new GridExtent(extent);
-        }
->>>>>>> 2caa9ba2
     }
 
     /**
