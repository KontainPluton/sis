--- conflicted
+++ resolved
@@ -102,13 +102,8 @@
      */
     private static final short[] ISO3, ISO2;
     static {
-<<<<<<< HEAD
-        final Short CONFLICT = (short) 0; // Sentinal value for conflicts (paranoiac safety).
+        final Short CONFLICT = 0; // Sentinal value for conflicts (paranoiac safety).
         final Map<Short,Short> map = new TreeMap<Short,Short>();
-=======
-        final Short CONFLICT = 0; // Sentinal value for conflicts (paranoiac safety).
-        final Map<Short,Short> map = new TreeMap<>();
->>>>>>> 3bbd426a
         for (final Locale locale : POOL.values()) {
             short type = LANGUAGE; // 0 for language, or leftmost bit set for country.
             do { // Executed exactly twice: once for language, than once for country.
@@ -214,14 +209,8 @@
      * @param  locales The locales from which to get the languages.
      * @return The languages, without country or variant information.
      */
-<<<<<<< HEAD
-    @Deprecated // Make this method private for simplifiying the API.
-    public static Locale[] getLanguages(final Locale... locales) {
+    private static Locale[] getLanguages(final Locale... locales) {
         final Set<String> codes = new LinkedHashSet<String>(hashMapCapacity(locales.length));
-=======
-    private static Locale[] getLanguages(final Locale... locales) {
-        final Set<String> codes = new LinkedHashSet<>(hashMapCapacity(locales.length));
->>>>>>> 3bbd426a
         for (final Locale locale : locales) {
             codes.add(locale.getLanguage());
         }
@@ -328,53 +317,6 @@
     }
 
     /**
-<<<<<<< HEAD
-     * Parses the language encoded in the suffix of a property key. This convenience method
-     * is used when a property in a {@link java.util.Map} may have many localized variants.
-     * For example the {@code "remarks"} property may be defined by values associated to the
-     * {@code "remarks_en"} and {@code "remarks_fr"} keys, for English and French locales
-     * respectively.
-     *
-     * <p>This method infers the {@code Locale} from the property {@code key} with the following steps:</p>
-     *
-     * <ul>
-     *   <li>If the given {@code key} is exactly equals to {@code prefix},
-     *       then this method returns {@link Locale#ROOT}.</li>
-     *   <li>Otherwise if the given {@code key} does not start with the specified {@code prefix}
-     *       followed by the {@code '_'} character, then this method returns {@code null}.</li>
-     *   <li>Otherwise, the characters after the {@code '_'} are parsed as an ISO language
-     *       and country code by the {@link #parse(String, int)} method.</li>
-     * </ul>
-     *
-     * @param  prefix The prefix to skip at the beginning of the {@code key}.
-     * @param  key    The property key from which to extract the locale, or {@code null}.
-     * @return The locale encoded in the given key name, or {@code null} if the key has not been recognized.
-     * @throws RuntimeException If the given code is not valid ({@code IllformedLocaleException} on the JDK7 branch).
-     *
-     * @see org.apache.sis.util.iso.Types#toInternationalString(Map, String)
-     *
-     * @deprecated Users can easily perform this operation themselves, thus avoiding this class initialization.
-     */
-    @Deprecated
-    public static Locale parseSuffix(final String prefix, final String key) {
-        ArgumentChecks.ensureNonNull("prefix", prefix);
-        if (key != null) { // Tolerance for Map that accept null keys.
-            if (key.startsWith(prefix)) {
-                final int offset = prefix.length();
-                if (key.length() == offset) {
-                    return Locale.ROOT;
-                }
-                if (key.charAt(offset) == '_') {
-                    return parse(key, offset + 1);
-                }
-            }
-        }
-        return null;
-    }
-
-    /**
-=======
->>>>>>> 3bbd426a
      * Converts a 3-letters ISO code to a 2-letters one. If the given code is not recognized,
      * then this method returns {@code code} unmodified.
      *
