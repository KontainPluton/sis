/*
 * Licensed to the Apache Software Foundation (ASF) under one or more
 * contributor license agreements.  See the NOTICE file distributed with
 * this work for additional information regarding copyright ownership.
 * The ASF licenses this file to You under the Apache License, Version 2.0
 * (the "License"); you may not use this file except in compliance with
 * the License.  You may obtain a copy of the License at
 *
 *     http://www.apache.org/licenses/LICENSE-2.0
 *
 * Unless required by applicable law or agreed to in writing, software
 * distributed under the License is distributed on an "AS IS" BASIS,
 * WITHOUT WARRANTIES OR CONDITIONS OF ANY KIND, either express or implied.
 * See the License for the specific language governing permissions and
 * limitations under the License.
 */
package org.apache.sis.internal.converter;

import java.util.Set;
import java.util.EnumSet;
import org.apache.sis.util.ObjectConverter;
import org.apache.sis.math.FunctionProperty;


/**
 * An object converter which returns the source unchanged.
 *
 * {@section Immutability and thread safety}
 * This class is immutable and thus inherently thread-safe.
 *
 * @param <S> The base type of source objects.
 * @param <T> The base type of converted objects.
 *
 * @author  Martin Desruisseaux (IRD, Geomatys)
 * @since   0.3 (derived from geotk-3.01)
 * @version 0.3
 * @module
 *
 * @see org.apache.sis.util.ObjectConverters#identity(Class)
 */
<<<<<<< HEAD
@Immutable
public final class IdentityConverter<T, S extends T> extends SystemConverter<S,T> {
    // JDK6 NOTE: Order of above <T> and <S> parameters is reversed compared to the
    // JDK7 branch, because the JDK6 compiler does not supports forward reference.

=======
public final class IdentityConverter<S extends T, T> extends SystemConverter<S,T> {
>>>>>>> 58bd1111
    /**
     * For cross-version compatibility.
     */
    private static final long serialVersionUID = -4410848323263094741L;

    /**
     * The inverse converter specified at construction time, or {@code null} if none.
     */
    private final ObjectConverter<T, S> inverse;

    /**
     * Creates a new identity converter.
     *
     * @param sourceClass The {@linkplain #getSourceClass() source class}.
     * @param targetClass The {@linkplain #getTargetClass() target class}.
     * @param inverse     The inverse converter, or {@code null} if none.
     */
    @SuppressWarnings("unchecked")
    public IdentityConverter(final Class<S> sourceClass, final Class<T> targetClass,
            ObjectConverter<T, S> inverse)
    {
        super(sourceClass, targetClass);
        if (inverse == null && sourceClass == targetClass) {
            inverse = (ObjectConverter<T,S>) this;
        }
        this.inverse = inverse;
    }

    /**
     * Returns the properties of this converter.
     * This method returns a new {@link EnumSet} instead than returning a constant, because
     * creating {@code EnumSet} is cheap and the standard JDK implementation has optimizations
     * for bulk operations between {@code EnumSet} instances. Those optimizations are lost (at
     * least on JDK6) is we wrap the {@code EnumSet} in a {@code Collections.unmodifiableSet} view.
     *
     * @return The manners in which source values are mapped to target values.
     */
    @Override
    public Set<FunctionProperty> properties() {
        final EnumSet<FunctionProperty> properties = EnumSet.allOf(FunctionProperty.class);
        if (inverse == null) {
            properties.remove(FunctionProperty.INVERTIBLE);
        }
        return properties;
    }

    /**
     * Returns the inverse converter, if any.
     *
     * @return A converter for converting instances of <var>T</var> back to instances of <var>S</var>.
     */
    @Override
    public ObjectConverter<T,S> inverse() throws UnsupportedOperationException {
        return (inverse != null) ? inverse : super.inverse();
    }

    /**
     * Returns the given object unchanged.
     *
     * @param source The value to convert.
     * @return The given value unchanged.
     */
    @Override
    public T apply(final S source) {
        return source;
    }
}<|MERGE_RESOLUTION|>--- conflicted
+++ resolved
@@ -38,15 +38,10 @@
  *
  * @see org.apache.sis.util.ObjectConverters#identity(Class)
  */
-<<<<<<< HEAD
-@Immutable
 public final class IdentityConverter<T, S extends T> extends SystemConverter<S,T> {
     // JDK6 NOTE: Order of above <T> and <S> parameters is reversed compared to the
     // JDK7 branch, because the JDK6 compiler does not supports forward reference.
 
-=======
-public final class IdentityConverter<S extends T, T> extends SystemConverter<S,T> {
->>>>>>> 58bd1111
     /**
      * For cross-version compatibility.
      */
