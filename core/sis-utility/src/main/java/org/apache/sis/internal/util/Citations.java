/*
 * Licensed to the Apache Software Foundation (ASF) under one or more
 * contributor license agreements.  See the NOTICE file distributed with
 * this work for additional information regarding copyright ownership.
 * The ASF licenses this file to You under the Apache License, Version 2.0
 * (the "License"); you may not use this file except in compliance with
 * the License.  You may obtain a copy of the License at
 *
 *     http://www.apache.org/licenses/LICENSE-2.0
 *
 * Unless required by applicable law or agreed to in writing, software
 * distributed under the License is distributed on an "AS IS" BASIS,
 * WITHOUT WARRANTIES OR CONDITIONS OF ANY KIND, either express or implied.
 * See the License for the specific language governing permissions and
 * limitations under the License.
 */
package org.apache.sis.internal.util;

import java.util.Collection;
import java.util.Iterator;
import java.util.Locale;
import java.util.Objects;
import org.opengis.metadata.Identifier;
import org.opengis.metadata.citation.Citation;
import org.opengis.util.InternationalString;
import org.apache.sis.xml.IdentifierSpace;
import org.apache.sis.util.CharSequences;
import org.apache.sis.util.Characters;
import org.apache.sis.util.Deprecable;
import org.apache.sis.util.Static;

import static org.apache.sis.util.iso.DefaultNameSpace.DEFAULT_SEPARATOR;

<<<<<<< HEAD
// Branch-dependent imports
import java.util.Objects;
import org.opengis.referencing.ReferenceIdentifier;

=======
>>>>>>> 4c984b0a

/**
 * Utility methods working on {@link Citation} objects. The public facade of those methods is
 * defined in the {@link org.apache.sis.metadata.iso.citation.Citations} class, but the actual
 * implementation is defined here since it is needed by some utility methods.
 *
 * @author  Martin Desruisseaux (Geomatys)
 * @since   0.3
 * @version 0.7
 * @module
 */
public final class Citations extends Static {
    /**
     * Do not allows instantiation of this class.
     */
    private Citations() {
    }

    /**
     * Returns {@code true} if the given code is {@code "EPSG"} while the codespace is {@code "IOGP"} or {@code "OGP"}
     * (ignoring case). This particular combination of code and codespace is handled in a special way.
     *
     * <p>This method can be used for identifying where in Apache SIS source code the relationship between
     * EPSG authority and IOGP code space is hard-coded.</p>
     *
     * @param  codeSpace  the identifier code space, or {@code null}.
     * @param  code       the identifier code, or {@code null}.
     * @return {@code true} if the given identifier is {@code "IOGP:EPSG"}.
     *
     * @see org.apache.sis.metadata.iso.citation.Citations#EPSG
     */
    public static boolean isEPSG(final String codeSpace, final String code) {
        return Constants.EPSG.equalsIgnoreCase(code) &&
              (Constants.IOGP.equalsIgnoreCase(codeSpace) || "OGP".equalsIgnoreCase(codeSpace) ||
               Constants.EPSG.equalsIgnoreCase(codeSpace));
        // "OGP" is a legacy abbreviation that existed before "IOGP".
    }

    /**
     * Returns the collection iterator, or {@code null} if the given collection is null
     * or empty. We use this method as a paranoiac safety against broken implementations.
     *
     * @param  <E>         the type of elements in the collection.
     * @param  collection  the collection from which to get the iterator, or {@code null}.
     * @return the iterator over the given collection elements, or {@code null}.
     */
    public static <E> Iterator<E> iterator(final Collection<E> collection) {
        return (collection != null && !collection.isEmpty()) ? collection.iterator() : null;
    }

    /**
     * Return {@code true} if the given object is deprecated.
     */
    private static boolean isDeprecated(final Object object) {
        return (object instanceof Deprecable) && ((Deprecable) object).isDeprecated();
    }

    /**
     * Returns a "unlocalized" string representation of the given international string, or {@code null} if none
     * or if the string is deprecated. This method is used by {@link #getIdentifier(Citation, boolean)}, which
     * is why we don't want the localized string.
     */
    private static String toString(final InternationalString title) {
        return (title != null && !isDeprecated(title))
               ? CharSequences.trimWhitespaces(title.toString(Locale.ROOT)) : null;
    }

    /**
     * The method to be used consistently for comparing titles or identifiers in all {@code fooMathes(…)}
     * methods declared in this class.
     *
     * @param  s1  the first characters sequence to compare, or {@code null}.
     * @param  s2  the second characters sequence to compare, or {@code null}.
     * @return {@code true} if both arguments are {@code null} or if the two given texts are equal,
     *         ignoring case and any characters other than digits and letters.
     *
     * @since 0.6
     */
    public static boolean equalsFiltered(final CharSequence s1, final CharSequence s2) {
        return CharSequences.equalsFiltered(s1, s2, Characters.Filter.LETTERS_AND_DIGITS, true);
    }

    /**
     * Returns {@code true} if the two citations have at least one title in common,
     * ignoring case and non-alphanumeric characters.
     * See {@link org.apache.sis.metadata.iso.citation.Citations#titleMatches(Citation, Citation)}
     * for the public documentation of this method.
     *
     * @param  c1  the first citation to compare, or {@code null}.
     * @param  c2  the second citation to compare, or {@code null}.
     * @return {@code true} if both arguments are non-null, and at least one title or alternate title matches.
     */
    public static boolean titleMatches(final Citation c1, final Citation c2) {
        if (c1 != null && c2 != null) {
            if (c1 == c2) {
                return true;                                                // Optimisation for a common case.
            }
            InternationalString candidate = c2.getTitle();
            Iterator<? extends InternationalString> iterator = null;
            do {
                if (candidate != null) {
                    final String unlocalized = candidate.toString(Locale.ROOT);
                    if (titleMatches(c1, unlocalized)) {
                        return true;
                    }
                    final String localized = candidate.toString();
                    if (!Objects.equals(localized, unlocalized)             // Slight optimization for a common case.
                            && titleMatches(c1, localized))
                    {
                        return true;
                    }
                }
                if (iterator == null) {
                    iterator = iterator(c2.getAlternateTitles());
                    if (iterator == null) break;
                }
                if (!iterator.hasNext()) break;
                candidate = iterator.next();
            } while (true);
        }
        return false;
    }

    /**
     * Returns {@code true} if the given citation has at least one title equals to the given string,
     * ignoring case and non-alphanumeric characters.
     * See {@link org.apache.sis.metadata.iso.citation.Citations#titleMatches(Citation, String)}
     * for the public documentation of this method.
     *
     * @param  citation  the citation to check for, or {@code null}.
     * @param  title     the title or alternate title to compare, or {@code null}.
     * @return {@code true} if both arguments are non-null, and the title or an alternate
     *         title matches the given string.
     */
    public static boolean titleMatches(final Citation citation, final CharSequence title) {
        if (citation != null && title != null) {
            InternationalString candidate = citation.getTitle();
            Iterator<? extends InternationalString> iterator = null;
            do {
                if (candidate != null) {
                    final String unlocalized = candidate.toString(Locale.ROOT);
                    if (equalsFiltered(unlocalized, title)) {
                        return true;
                    }
                    final String localized = candidate.toString();
                    if (!Objects.equals(localized, unlocalized)             // Slight optimization for a common case.
                            && equalsFiltered(localized, title))
                    {
                        return true;
                    }
                }
                if (iterator == null) {
                    iterator = iterator(citation.getAlternateTitles());
                    if (iterator == null) break;
                }
                if (!iterator.hasNext()) break;
                candidate = iterator.next();
            } while (true);
        }
        return false;
    }

    /**
     * Returns {@code true} if the two citations have at least one identifier in common,
     * ignoring case and non-alphanumeric characters. If and <em>only</em> if the citations
     * do not contain any identifier, then this method fallback on titles comparison.
     * See {@link org.apache.sis.metadata.iso.citation.Citations#identifierMatches(Citation, Citation)}
     * for the public documentation of this method.
     *
     * @param  c1  the first citation to compare, or {@code null}.
     * @param  c2  the second citation to compare, or {@code null}.
     * @return {@code true} if both arguments are non-null, and at least one identifier matches.
     */
    public static boolean identifierMatches(Citation c1, Citation c2) {
        if (c1 != null && c2 != null) {
            if (c1 == c2) {
                return true;                            // Optimisation for a common case.
            }
            /*
             * If there is no identifier in both citations, fallback on title comparisons.
             * If there is identifiers in only one citation, make sure that this citation
             * is the second one (c2) in order to allow at least one call to
             * 'identifierMatches(c1, String)'.
             */
            Iterator<? extends Identifier> iterator = iterator(c2.getIdentifiers());
            if (iterator == null) {
                iterator = iterator(c1.getIdentifiers());
                if (iterator == null) {
                    return titleMatches(c1, c2);
                }
                c1 = c2;
            }
            do {
                final Identifier id = iterator.next();
                if (id != null && identifierMatches(c1, id, id.getCode())) {
                    return true;
                }
            } while (iterator.hasNext());
        }
        return false;
    }

    /**
     * Returns {@code true} if the given citation has at least one identifier equals to the given string,
     * ignoring case and non-alphanumeric characters. If and <em>only</em> if the citation does not contain
     * any identifier, then this method fallback on titles comparison.
     * See {@link org.apache.sis.metadata.iso.citation.Citations#identifierMatches(Citation, String)}
     * for the public documentation of this method.
     *
     * @param  citation    the citation to check for, or {@code null}.
     * @param  identifier  the identifier to compare, or {@code null} if unknown.
     * @param  code        value of {@code identifier.getCode()}, or {@code null}.
     * @return {@code true} if both arguments are non-null, and an identifier matches the given string.
     */
    public static boolean identifierMatches(final Citation citation, final Identifier identifier, final CharSequence code) {
        if (citation != null && code != null) {
            final Iterator<? extends Identifier> identifiers = iterator(citation.getIdentifiers());
            if (identifiers == null) {
                return titleMatches(citation, code);
            }
            while (identifiers.hasNext()) {
                final Identifier id = identifiers.next();
                if (id != null && equalsFiltered(code, id.getCode())) {
                    if (identifier instanceof ReferenceIdentifier) {
                        final String codeSpace = ((ReferenceIdentifier) identifier).getCodeSpace();
                        if (codeSpace != null && id instanceof ReferenceIdentifier) {
                            final String cs = ((ReferenceIdentifier) id).getCodeSpace();
                            if (cs != null) {
                                return equalsFiltered(codeSpace, cs);
                            }
                        }
                    }
                    return true;
                }
            }
        }
        return false;
    }

    /**
     * Returns {@code true} if the given identifier authority matches the given {@code authority}.
     * If one of the authority is null, then the comparison fallback on the given {@code codeSpace}.
     * If the code spaces are also null, then this method conservatively returns {@code false}.
     *
     * @param  identifier  the identifier to compare.
     * @param  authority   the desired authority, or {@code null}.
     * @param  codeSpace   the desired code space or {@code null}, used as a fallback if an authority is null.
     * @return {@code true} if the authority or code space (as a fallback only) matches.
     */
    private static boolean authorityMatches(final Identifier identifier, final Citation authority, final String codeSpace) {
        if (authority != null) {
            final Citation other = identifier.getAuthority();
            if (other != null) {
                return identifierMatches(authority, other);
            }
        }
        if (codeSpace != null && identifier instanceof ReferenceIdentifier) {
            final String other = ((ReferenceIdentifier) identifier).getCodeSpace();
            if (other != null) {
                return CharSequences.equalsFiltered(codeSpace, other, Characters.Filter.UNICODE_IDENTIFIER, true);
            }
        }
        return false;
    }

    /**
     * Determines whether a match or mismatch is found between the two given collections of identifiers.
     * If any of the given collections is {@code null} or empty, then this method returns {@code null}.
     *
     * <p>According ISO 19162 (<cite>Well known text representation of coordinate reference systems</cite>),
     * {@linkplain org.apache.sis.referencing.AbstractIdentifiedObject#getIdentifiers() identifiers} should have precedence over
     * {@linkplain org.apache.sis.referencing.AbstractIdentifiedObject#getName() name} for identifying {@code IdentifiedObject}s,
     * at least in the case of {@linkplain org.apache.sis.referencing.operation.DefaultOperationMethod operation methods} and
     * {@linkplain org.apache.sis.parameter.AbstractParameterDescriptor parameters}.</p>
     *
     * @param  id1  the first collection of identifiers, or {@code null}.
     * @param  id2  the second collection of identifiers, or {@code null}.
     * @return {@code TRUE} or {@code FALSE} on match or mismatch respectively, or {@code null} if this method
     *         can not determine if there is a match or mismatch.
     */
    public static Boolean hasCommonIdentifier(final Iterable<? extends Identifier> id1,
                                              final Iterable<? extends Identifier> id2)
    {
        if (id1 != null && id2 != null) {
            boolean hasFound = false;
            for (final Identifier identifier : id1) {
                final Citation authority = identifier.getAuthority();
                final String codeSpace = (identifier instanceof ReferenceIdentifier) ? ((ReferenceIdentifier) identifier).getCodeSpace() : null;
                for (final Identifier other : id2) {
                    if (authorityMatches(identifier, authority, codeSpace)) {
                        if (CharSequences.equalsFiltered(identifier.getCode(), other.getCode(), Characters.Filter.UNICODE_IDENTIFIER, true)) {
                            return Boolean.TRUE;
                        }
                        hasFound = true;
                    }
                }
            }
            if (hasFound) {
                return Boolean.FALSE;
            }
        }
        return null;
    }

    /**
     * Infers an identifier from the given citation, or returns {@code null} if no identifier has been found.
     * This method removes leading and trailing {@linkplain Character#isWhitespace(int) whitespaces}.
     * See {@link org.apache.sis.metadata.iso.citation.Citations#getIdentifier(Citation)}
     * for the public documentation of this method.
     *
     * <p><b>Which method to use:</b></p>
     * <ul>
     *   <li>For information purpose (e.g. some {@code toString()} methods), use {@code getIdentifier(…, false)}.</li>
     *   <li>For WKT formatting, use {@code getIdentifier(…, true)} in order to preserve formatting characters.</li>
     *   <li>For assigning a value to a {@code codeSpace} field, use {@link #getUnicodeIdentifier(Citation)}.</li>
     * </ul>
     *
     * @param  citation  the citation for which to get the identifier, or {@code null}.
     * @param  strict    {@code true} for returning a non-null value only if the identifier is a valid Unicode identifier.
     * @return a non-empty identifier for the given citation without leading or trailing whitespaces,
     *         or {@code null} if the given citation is null or does not declare any identifier or title.
     *
     * @see <a href="https://issues.apache.org/jira/browse/SIS-201">SIS-201</a>
     */
    public static String getIdentifier(final Citation citation, final boolean strict) {
        if (citation != null) {
            boolean isUnicode = false;      // Whether 'identifier' is a Unicode identifier.
            String identifier = null;       // The best identifier found so far.
            String codeSpace  = null;       // Code space of the identifier, or null if none.
            final Iterator<? extends Identifier> it = iterator(citation.getIdentifiers());
            if (it != null) while (it.hasNext()) {
                final Identifier id = it.next();
                if (id != null && !isDeprecated(id)) {
                    final String candidate = CharSequences.trimWhitespaces(id.getCode());
                    if (candidate != null && !candidate.isEmpty()) {
                        /*
                         * For a non-empty identifier, verify if both the code and its codespace are valid
                         * Unicode identifiers. If a codespace exists, then the code does not need to begin
                         * with a "Unicode identifier start" (it may be a "Unicode identifier part").
                         */
                        String cs = (id instanceof ReferenceIdentifier)
                                    ? CharSequences.trimWhitespaces(((ReferenceIdentifier) id).getCodeSpace()) : null;
                        if (cs == null || cs.isEmpty()) {
                            cs = null;
                            isUnicode = CharSequences.isUnicodeIdentifier(candidate);
                        } else {
                            isUnicode = CharSequences.isUnicodeIdentifier(cs);
                            if (isUnicode) for (int i = 0; i < candidate.length();) {
                                final int c = candidate.codePointAt(i);
                                if (!Character.isUnicodeIdentifierPart(c) &&
                                        (strict || (c != '.' && c != '-')))
                                {
                                    /*
                                     * Above special case for '.' and '-' characters is documented
                                     * in the public Citations.getIdentifier(Citation) method.
                                     */
                                    isUnicode = false;
                                    break;
                                }
                                i += Character.charCount(c);
                            }
                        }
                        /*
                         * If we found a Unicode identifier, we are done and we can exit the loop.
                         * Otherwise retain the first identifier and continue the search for Unicode identifier.
                         */
                        if (identifier == null || isUnicode) {
                            identifier = candidate;
                            codeSpace  = cs;
                            if (isUnicode) break;
                        }
                    }
                }
            }
            /*
             * If no identifier has been found, fallback on the first title or alternate title.
             * We search for alternate titles because ISO specification said that those titles
             * are often used for abbreviations. Again we give preference to Unicode identifiers,
             * which are typically alternate titles.
             */
            if (identifier == null) {
                identifier = toString(citation.getTitle());     // Whitepaces removed by toString(…).
                if (identifier != null) {
                    if (identifier.isEmpty()) {
                        identifier = null;
                    } else {
                        isUnicode = CharSequences.isUnicodeIdentifier(identifier);
                    }
                }
                if (!isUnicode) {
                    final Iterator<? extends InternationalString> iterator = iterator(citation.getAlternateTitles());
                    if (iterator != null) while (iterator.hasNext()) {
                        final String candidate = toString(iterator.next());
                        if (candidate != null && !candidate.isEmpty()) {
                            isUnicode = CharSequences.isUnicodeIdentifier(candidate);
                            if (identifier == null || isUnicode) {
                                identifier = candidate;
                                if (isUnicode) break;
                            }
                        }
                    }
                }
            }
            /*
             * Finished searching in the identifiers, title and alternate titles. If the identifier that
             * we found is not a valid Unicode identifier, we will return it only if the caller did not
             * asked for strictly valid Unicode identifier.
             */
            if (isUnicode || !strict) {
                if (codeSpace != null && !isEPSG(codeSpace, identifier)) {
                    return codeSpace + (strict ? '_' : DEFAULT_SEPARATOR) + identifier;
                } else {
                    return identifier;
                }
            }
        }
        return null;
    }

    /**
     * Infers a valid Unicode identifier from the given citation, or returns {@code null} if none.
     * This method removes {@linkplain Character#isIdentifierIgnorable(int) ignorable characters}.
     * See {@link org.apache.sis.metadata.iso.citation.Citations#getUnicodeIdentifier(Citation)}
     * for the public documentation of this method.
     *
     * <div class="section">When to use</div>
     * Use this method when assigning values to be returned by methods like {@link Identifier#getCodeSpace()},
     * since those values are likely to be compared without special care about ignorable identifier characters.
     * But if the intend is to format a more complex string like WKT or {@code toString()}, then we suggest to
     * use {@code getIdentifier(citation, true)} instead, which will produce the same result but preserving the
     * ignorable characters, which can be useful for formatting purpose.
     *
     * @param  citation  the citation for which to get the Unicode identifier, or {@code null}.
     * @return a non-empty Unicode identifier for the given citation without leading or trailing whitespaces,
     *         or {@code null} if the given citation is null or does not have any Unicode identifier or title.
     *
     * @since 0.6
     */
    public static String getUnicodeIdentifier(final Citation citation) {
        final String identifier = getIdentifier(citation, true);
        if (identifier != null) {
            /*
             * First perform a quick check to see if there is any ignorable characters.
             * We make this check because those characters are valid according Unicode
             * but not according XML. However there is usually no such characters, so
             * we will avoid the StringBuilder creation in the vast majority of times.
             *
             * Note that 'µ' and its friends are not ignorable, so we do not remove them.
             * This method is "getUnicodeIdentifier", not "getXmlIdentifier".
             */
            final int length = identifier.length();
            for (int i=0; i<length;) {
                int c = identifier.codePointAt(i);
                int n = Character.charCount(c);
                if (Character.isIdentifierIgnorable(c)) {
                    /*
                     * Found an ignorable character. Create the buffer and copy non-ignorable characters.
                     * Following algorithm is inefficient, since we fill the buffer character-by-character
                     * (a more efficient approach would be to perform bulk appends). However we presume
                     * that this block will be rarely executed, so it is not worth to optimize it.
                     */
                    final StringBuilder buffer = new StringBuilder(length - n).append(identifier, 0, i);
                    while ((i += n) < length) {
                        c = identifier.codePointAt(i);
                        n = Character.charCount(c);
                        if (!Character.isIdentifierIgnorable(c)) {
                            buffer.appendCodePoint(c);
                        }
                    }
                    /*
                     * No need to verify if the buffer is empty, because ignorable
                     * characters are not legal Unicode identifier start.
                     */
                    return buffer.toString();
                }
                i += n;
            }
        }
        return identifier;
    }

    /**
     * Infers a code space from the given citation, or returns {@code null} if none.
     * This method is very close to {@link #getUnicodeIdentifier(Citation)}, except that it looks for
     * {@link IdentifierSpace#getName()} before to scan the identifiers and titles. The result should
     * be the same in most cases, except some cases like the {@link org.apache.sis.metadata.iso.citation.Citations}
     * constant for {@code "Proj.4"} in which case this method returns {@code "Proj4"} instead of {@code null}.
     * As a side effect, using this method also avoid constructing {@code DefaultCitation} objects which were deferred.
     *
     * <p>We do not put this method in public API for now because the actions performed by this method could be
     * revisited in any future SIS version depending on the experience gained. However we should try to keep the
     * behavior of this method close to the behavior of {@link #getUnicodeIdentifier(Citation)}, which is the
     * method having a public facade.</p>
     *
     * @param  citation  the citation for which to infer the code space, or {@code null}.
     * @return a non-empty code space for the given citation without leading or trailing whitespaces,
     *         or {@code null} if the given citation is null or does not have any Unicode identifier or title.
     *
     * @since 0.6
     */
    public static String getCodeSpace(final Citation citation) {
        if (citation instanceof IdentifierSpace<?>) {
            return ((IdentifierSpace<?>) citation).getName();
        } else {
            return getUnicodeIdentifier(citation);
        }
    }
}<|MERGE_RESOLUTION|>--- conflicted
+++ resolved
@@ -31,13 +31,7 @@
 
 import static org.apache.sis.util.iso.DefaultNameSpace.DEFAULT_SEPARATOR;
 
-<<<<<<< HEAD
-// Branch-dependent imports
-import java.util.Objects;
 import org.opengis.referencing.ReferenceIdentifier;
-
-=======
->>>>>>> 4c984b0a
 
 /**
  * Utility methods working on {@link Citation} objects. The public facade of those methods is
