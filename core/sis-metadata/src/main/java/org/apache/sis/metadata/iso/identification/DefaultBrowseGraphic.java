/*
 * Licensed to the Apache Software Foundation (ASF) under one or more
 * contributor license agreements.  See the NOTICE file distributed with
 * this work for additional information regarding copyright ownership.
 * The ASF licenses this file to You under the Apache License, Version 2.0
 * (the "License"); you may not use this file except in compliance with
 * the License.  You may obtain a copy of the License at
 *
 *     http://www.apache.org/licenses/LICENSE-2.0
 *
 * Unless required by applicable law or agreed to in writing, software
 * distributed under the License is distributed on an "AS IS" BASIS,
 * WITHOUT WARRANTIES OR CONDITIONS OF ANY KIND, either express or implied.
 * See the License for the specific language governing permissions and
 * limitations under the License.
 */
package org.apache.sis.metadata.iso.identification;

import java.net.URI;
import java.util.Collection;
import javax.xml.bind.annotation.XmlType;
import javax.xml.bind.annotation.XmlElement;
import javax.xml.bind.annotation.XmlRootElement;
import javax.xml.bind.annotation.adapters.XmlJavaTypeAdapter;
import org.opengis.annotation.UML;
import org.opengis.util.InternationalString;
import org.opengis.metadata.citation.OnlineResource;
import org.opengis.metadata.constraint.Constraints;
import org.opengis.metadata.identification.BrowseGraphic;
import org.apache.sis.metadata.iso.ISOMetadata;
import org.apache.sis.internal.jaxb.gmx.MimeFileTypeAdapter;
import org.apache.sis.internal.jaxb.FilterByVersion;
import org.apache.sis.xml.Namespaces;

import static org.opengis.annotation.Obligation.OPTIONAL;
import static org.opengis.annotation.Specification.ISO_19115;


/**
 * Graphic that provides an illustration of the dataset (should include a legend for the graphic).
 * The following property is mandatory in a well-formed metadata according ISO 19115:
 *
 * <div class="preformat">{@code MD_BrowseGraphic}
 * {@code   └─fileName…………} Name of the file that contains a graphic that provides an illustration of the dataset.</div>
 *
 * <p><b>Limitations:</b></p>
 * <ul>
 *   <li>Instances of this class are not synchronized for multi-threading.
 *       Synchronization, if needed, is caller's responsibility.</li>
 *   <li>Serialized objects of this class are not guaranteed to be compatible with future Apache SIS releases.
 *       Serialization support is appropriate for short term storage or RMI between applications running the
 *       same version of Apache SIS. For long term storage, use {@link org.apache.sis.xml.XML} instead.</li>
 * </ul>
 *
 * @author  Martin Desruisseaux (IRD, Geomatys)
 * @author  Touraïvane (IRD)
 * @author  Cédric Briançon (Geomatys)
 * @author  Rémi Maréchal (Geomatys)
 * @author  Cullen Rombach (Image Matters)
 * @version 1.0
 * @since   0.3
 * @module
 */
@SuppressWarnings("CloneableClassWithoutClone")                 // ModifiableMetadata needs shallow clones.
@XmlType(name = "MD_BrowseGraphic_Type", namespace = Namespaces.MCC, propOrder = {
    "fileName",
    "fileDescription",
    "fileType",
    "linkage",                  // New in ISO 19115:2014
    "imageConstraint"           // Ibid.
})
@XmlRootElement(name = "MD_BrowseGraphic", namespace = Namespaces.MCC)
public class DefaultBrowseGraphic extends ISOMetadata implements BrowseGraphic {
    /**
     * Serial number for compatibility with different versions.
     */
    private static final long serialVersionUID = 1769063690091153678L;

    /**
     * Name of the file that contains a graphic that provides an illustration of the dataset.
     */
    private URI fileName;

    /**
     * Text description of the illustration.
     */
    private InternationalString fileDescription;

    /**
     * Format in which the illustration is encoded.
     * Examples: CGM, EPS, GIF, JPEG, PBM, PS, TIFF, XWD.
     */
    private String fileType;

    /**
     * Restrictions on access and/or of browse graphic.
     */
    private Collection<Constraints> imageConstraints;

    /**
     * Links to browse graphic.
     */
    private Collection<OnlineResource> linkages;

    /**
     * Constructs an initially empty browse graphic.
     */
    public DefaultBrowseGraphic() {
    }

    /**
     * Creates a browse graphics initialized to the specified URI.
     *
     * @param fileName  the name of the file that contains a graphic.
     */
    public DefaultBrowseGraphic(final URI fileName) {
        this.fileName = fileName;
    }

    /**
     * Constructs a new instance initialized with the values from the specified metadata object.
     * This is a <cite>shallow</cite> copy constructor, since the other metadata contained in the
     * given object are not recursively copied.
     *
     * @param  object  the metadata to copy values from, or {@code null} if none.
     *
     * @see #castOrCopy(BrowseGraphic)
     */
    public DefaultBrowseGraphic(final BrowseGraphic object) {
        super(object);
        if (object != null) {
            fileName         = object.getFileName();
            fileDescription  = object.getFileDescription();
            fileType         = object.getFileType();
            if (object instanceof DefaultBrowseGraphic) {
                imageConstraints = ((DefaultBrowseGraphic) object).getImageConstraints();
                linkages         = ((DefaultBrowseGraphic) object).getLinkages();
            }
        }
    }

    /**
     * Returns a SIS metadata implementation with the values of the given arbitrary implementation.
     * This method performs the first applicable action in the following choices:
     *
     * <ul>
     *   <li>If the given object is {@code null}, then this method returns {@code null}.</li>
     *   <li>Otherwise if the given object is already an instance of
     *       {@code DefaultBrowseGraphic}, then it is returned unchanged.</li>
     *   <li>Otherwise a new {@code DefaultBrowseGraphic} instance is created using the
     *       {@linkplain #DefaultBrowseGraphic(BrowseGraphic) copy constructor}
     *       and returned. Note that this is a <cite>shallow</cite> copy operation, since the other
     *       metadata contained in the given object are not recursively copied.</li>
     * </ul>
     *
     * @param  object  the object to get as a SIS implementation, or {@code null} if none.
     * @return a SIS implementation containing the values of the given object (may be the
     *         given object itself), or {@code null} if the argument was null.
     */
    public static DefaultBrowseGraphic castOrCopy(final BrowseGraphic object) {
        if (object == null || object instanceof DefaultBrowseGraphic) {
            return (DefaultBrowseGraphic) object;
        }
        return new DefaultBrowseGraphic(object);
    }

    /**
     * Returns the name of the file that contains a graphic that provides an illustration of the dataset.
     *
     * @return file that contains a graphic that provides an illustration of the dataset, or {@code null}.
     */
    @Override
    @XmlElement(name = "fileName", required = true)
    public URI getFileName() {
        return fileName;
    }

    /**
     * Sets the name of the file that contains a graphic that provides an illustration of the dataset.
     *
     * @param  newValue  the new filename.
     */
    public void setFileName(final URI newValue) {
        checkWritePermission();
        fileName = newValue;
    }

    /**
     * Returns the text description of the illustration.
     *
     * @return text description of the illustration, or {@code null}.
     */
    @Override
    @XmlElement(name = "fileDescription")
    public InternationalString getFileDescription() {
        return fileDescription;
    }

    /**
     * Sets the text description of the illustration.
     *
     * @param  newValue  the new file description.
     */
    public void setFileDescription(final InternationalString newValue)  {
        checkWritePermission();
        fileDescription = newValue;
    }

    /**
     * Format in which the illustration is encoded.
     *
     * <div class="note"><b>Example:</b>
     * CGM, EPS, GIF, JPEG, PBM, PS, TIFF, XWD.
     * </div>
     *
     * @return format in which the illustration is encoded, or {@code null}.
     */
    @Override
    @XmlElement(name = "fileType")
    @XmlJavaTypeAdapter(MimeFileTypeAdapter.class)
    public String getFileType() {
        return fileType;
    }

    /**
     * Sets the format in which the illustration is encoded.
     * Raster formats are encouraged to use one of the names returned by
     * {@link javax.imageio.ImageIO#getReaderFormatNames()}.
     *
     * @param  newValue  the new file type.
     */
    public void setFileType(final String newValue)  {
        checkWritePermission();
        fileType = newValue;
    }

    /**
     * Returns the restrictions on access and / or use of browse graphic.
     *
     * @return restrictions on access and / or use of browse graphic.
     *
     * @since 0.5
     */
<<<<<<< HEAD
/// @XmlElement(name = "imageConstraints")
    @UML(identifier="imageContraints", obligation=OPTIONAL, specification=ISO_19115)
=======
    @Override
    // @XmlElement at the end of this class.
>>>>>>> f514ce0e
    public Collection<Constraints> getImageConstraints() {
        return imageConstraints = nonNullCollection(imageConstraints, Constraints.class);
    }

    /**
     * Sets the restrictions on access and / or use of browse graphic.
     *
     * @param  newValues  the new restrictions on access and / or use of browse graphic.
     *
     * @since 0.5
     */
    public void setImageConstraints(final Collection<? extends Constraints> newValues) {
        imageConstraints = writeCollection(newValues, imageConstraints, Constraints.class);
    }

    /**
     * Return the links to browse graphic.
     *
     * @return the links to browse graphic.
     *
     * @since 0.5
     */
<<<<<<< HEAD
/// @XmlElement(name = "linkage")
    @UML(identifier="linkage", obligation=OPTIONAL, specification=ISO_19115)
=======
    @Override
    // @XmlElement at the end of this class.
>>>>>>> f514ce0e
    public Collection<OnlineResource> getLinkages() {
        return linkages = nonNullCollection(linkages, OnlineResource.class);
    }

    /**
     * Sets the links to browse graphic.
     *
     * @param  newValues  the new links to browse graphic.
     *
     * @since 0.5
     */
    public void setLinkages(final Collection<? extends OnlineResource> newValues) {
        linkages = writeCollection(newValues, linkages, OnlineResource.class);
    }




    //////////////////////////////////////////////////////////////////////////////////////////////////
    ////////                                                                                  ////////
    ////////                               XML support with JAXB                              ////////
    ////////                                                                                  ////////
    ////////        The following methods are invoked by JAXB using reflection (even if       ////////
    ////////        they are private) or are helpers for other methods invoked by JAXB.       ////////
    ////////        Those methods can be safely removed if Geographic Markup Language         ////////
    ////////        (GML) support is not needed.                                              ////////
    ////////                                                                                  ////////
    //////////////////////////////////////////////////////////////////////////////////////////////////

    /**
     * Invoked by JAXB at both marshalling and unmarshalling time.
     * This attribute has been added by ISO 19115:2014 standard.
     * If (and only if) marshalling an older standard version, we omit this attribute.
     */
    @XmlElement(name = "imageConstraints")
    private Collection<Constraints> getImageConstraint() {
        return FilterByVersion.CURRENT_METADATA.accept() ? getImageConstraints() : null;
    }

    @XmlElement(name = "linkage")
    private Collection<OnlineResource> getLinkage() {
        return FilterByVersion.CURRENT_METADATA.accept() ? getLinkages() : null;
    }
}<|MERGE_RESOLUTION|>--- conflicted
+++ resolved
@@ -22,7 +22,6 @@
 import javax.xml.bind.annotation.XmlElement;
 import javax.xml.bind.annotation.XmlRootElement;
 import javax.xml.bind.annotation.adapters.XmlJavaTypeAdapter;
-import org.opengis.annotation.UML;
 import org.opengis.util.InternationalString;
 import org.opengis.metadata.citation.OnlineResource;
 import org.opengis.metadata.constraint.Constraints;
@@ -32,6 +31,8 @@
 import org.apache.sis.internal.jaxb.FilterByVersion;
 import org.apache.sis.xml.Namespaces;
 
+// Branch-specific imports
+import org.opengis.annotation.UML;
 import static org.opengis.annotation.Obligation.OPTIONAL;
 import static org.opengis.annotation.Specification.ISO_19115;
 
@@ -241,13 +242,8 @@
      *
      * @since 0.5
      */
-<<<<<<< HEAD
-/// @XmlElement(name = "imageConstraints")
+    // @XmlElement at the end of this class.
     @UML(identifier="imageContraints", obligation=OPTIONAL, specification=ISO_19115)
-=======
-    @Override
-    // @XmlElement at the end of this class.
->>>>>>> f514ce0e
     public Collection<Constraints> getImageConstraints() {
         return imageConstraints = nonNullCollection(imageConstraints, Constraints.class);
     }
@@ -270,13 +266,8 @@
      *
      * @since 0.5
      */
-<<<<<<< HEAD
-/// @XmlElement(name = "linkage")
+    // @XmlElement at the end of this class.
     @UML(identifier="linkage", obligation=OPTIONAL, specification=ISO_19115)
-=======
-    @Override
-    // @XmlElement at the end of this class.
->>>>>>> f514ce0e
     public Collection<OnlineResource> getLinkages() {
         return linkages = nonNullCollection(linkages, OnlineResource.class);
     }
