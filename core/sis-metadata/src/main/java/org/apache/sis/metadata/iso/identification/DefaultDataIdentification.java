--- conflicted
+++ resolved
@@ -186,15 +186,11 @@
     /**
      * Returns the character coding standard used for the dataset.
      *
-<<<<<<< HEAD
      * <div class="warning"><b>Upcoming API change — JDK integration</b><br>
      * The element type may change to the {@link Charset} class in GeoAPI 4.0.
      * </div>
      *
-     * @return Character coding standard(s) used.
-=======
      * @return character coding standard(s) used.
->>>>>>> c16f4795
      */
     @Override
     @XmlElement(name = "characterSet")
@@ -205,15 +201,11 @@
     /**
      * Sets the character coding standard used for the dataset.
      *
-<<<<<<< HEAD
      * <div class="warning"><b>Upcoming API change — JDK integration</b><br>
      * The element type may change to the {@link Charset} class in GeoAPI 4.0.
      * </div>
      *
-     * @param newValues The new character sets.
-=======
      * @param  newValues  the new character sets.
->>>>>>> c16f4795
      */
     public void setCharacterSets(final Collection<? extends CharacterSet> newValues) {
         characterSets = writeCollection(newValues, characterSets, CharacterSet.class);
