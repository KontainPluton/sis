/*
 * Licensed to the Apache Software Foundation (ASF) under one or more
 * contributor license agreements.  See the NOTICE file distributed with
 * this work for additional information regarding copyright ownership.
 * The ASF licenses this file to You under the Apache License, Version 2.0
 * (the "License"); you may not use this file except in compliance with
 * the License.  You may obtain a copy of the License at
 *
 *     http://www.apache.org/licenses/LICENSE-2.0
 *
 * Unless required by applicable law or agreed to in writing, software
 * distributed under the License is distributed on an "AS IS" BASIS,
 * WITHOUT WARRANTIES OR CONDITIONS OF ANY KIND, either express or implied.
 * See the License for the specific language governing permissions and
 * limitations under the License.
 */
package org.apache.sis.internal.jaxb.gts;

import java.math.BigDecimal;
import java.math.BigInteger;
import javax.xml.datatype.Duration;
import javax.xml.datatype.DatatypeFactory;
import javax.xml.bind.annotation.XmlElement;
import javax.xml.datatype.DatatypeConfigurationException;
import org.opengis.temporal.PeriodDuration;
import org.apache.sis.internal.geoapi.temporal.TemporalFactory;
import org.opengis.util.InternationalString;
import org.apache.sis.internal.jaxb.Context;
import org.apache.sis.internal.jaxb.XmlUtilities;
import org.apache.sis.internal.jaxb.gco.PropertyType;
import org.apache.sis.internal.util.TemporalUtilities;
import org.apache.sis.util.iso.SimpleInternationalString;


/**
 * Wraps a {@code gts:TM_PeriodDuration} element.
 *
 * @todo The work done in the {@link #getElement()} and {@link #setElement(Duration)} methods should move
 *       to {@link org.apache.sis.xml.ValueConverter}. However they rely on the {@link org.opengis.temporal}
 *       API in geoapi-pending, which is not very clear... We prefer to hide this for now.
 *
 * @author  Guilhem Legal (Geomatys)
 * @since   0.3 (derived from geotk-3.21)
 * @version 0.3
 * @module
 */
public final class TM_PeriodDuration extends PropertyType<TM_PeriodDuration, PeriodDuration> {
    /**
     * Empty constructor for JAXB.
     */
    public TM_PeriodDuration() {
    }

    /**
     * Wraps a Temporal Period Duration value at marshalling-time.
     *
     * @param metadata The metadata value to marshal.
     */
    private TM_PeriodDuration(final PeriodDuration metadata) {
        super(metadata);
    }

    /**
     * Returns the Period Duration value wrapped by a {@code gts:TM_PeriodDuration} element.
     *
     * @param value The value to marshal.
     * @return The adapter which wraps the metadata value.
     */
    @Override
    protected TM_PeriodDuration wrap(final PeriodDuration value) {
        return new TM_PeriodDuration(value);
    }

    /**
     * Returns the GeoAPI interface which is bound by this adapter.
     */
    @Override
    protected Class<PeriodDuration> getBoundType() {
        return PeriodDuration.class;
    }

    /**
     * Returns the {@link Duration} generated from the metadata value.
     * This method is systematically called at marshalling time by JAXB.
     *
     * @return The time period, or {@code null}.
     */
    @XmlElement(name = "TM_PeriodDuration")
    public Duration getElement() {
<<<<<<< HEAD
        if (!skip() && metadata instanceof org.apache.sis.internal.geoapi.temporal.PeriodDuration) try {
=======
        final PeriodDuration metadata = this.metadata;
        if (metadata != null) try {
>>>>>>> a0988520
            /*
             * Get the DatatypeFactory first because if not available, then we don't need to parse
             * the calendar fields. This has the side effect of not validating the calendar fields
             * syntax (which should be integer values), but maybe this is what the user wants.
             */
            final DatatypeFactory factory = XmlUtilities.getDatatypeFactory();
<<<<<<< HEAD
            final org.apache.sis.internal.geoapi.temporal.PeriodDuration metadata =
                    (org.apache.sis.internal.geoapi.temporal.PeriodDuration) this.metadata;
=======
>>>>>>> a0988520
            InternationalString value;
            BigInteger years = null;
            if ((value = metadata.getYears()) != null) {
                years = new BigInteger(value.toString());
            }
            BigInteger months = null;
            if ((value = metadata.getMonths()) != null) {
                months = new BigInteger(value.toString());
            }
            BigInteger days = null;
            if ((value = metadata.getDays()) != null) {
                days = new BigInteger(value.toString());
            }
            BigInteger hours = null;
            if ((value = metadata.getHours()) != null) {
                hours = new BigInteger(value.toString());
            }
            BigInteger minutes = null;
            if ((value = metadata.getMinutes()) != null) {
                minutes = new BigInteger(value.toString());
            }
            BigDecimal seconds = null;
            if ((value = metadata.getSeconds()) != null) {
                seconds = new BigDecimal(value.toString());
            }
            return factory.newDuration(true, years, months, days, hours, minutes, seconds);
        } catch (DatatypeConfigurationException e) {
            warningOccured("getElement", e);
        }
        return null;
    }

    /**
     * Sets the value from the {@link Duration}.
     * This method is called at unmarshalling time by JAXB.
     *
     * @param duration The adapter to set.
     */
    public void setElement(final Duration duration) {
        metadata = null; // Cleaned first in case of failure.
        if (duration != null) try {
            final TemporalFactory factory = TemporalUtilities.getTemporalFactory();
            InternationalString years = null;
            int value;
            if ((value = duration.getYears()) != 0) {
                years = new SimpleInternationalString(Integer.toString(value));
            }
            InternationalString months = null;
            if ((value = duration.getMonths()) != 0) {
                months = new SimpleInternationalString(Integer.toString(value));
            }
            InternationalString weeks = null; // no weeks in javax.xml.datatype.Duration
            InternationalString days = null;
            if ((value = duration.getDays()) != 0) {
                days = new SimpleInternationalString(Integer.toString(value));
            }
            InternationalString hours = null;
            if ((value = duration.getHours()) != 0) {
                hours = new SimpleInternationalString(Integer.toString(value));
            }
            InternationalString minutes = null;
            if ((value = duration.getMinutes()) != 0) {
                minutes = new SimpleInternationalString(Integer.toString(value));
            }
            InternationalString seconds = null;
            if ((value = duration.getSeconds()) != 0) {
                seconds = new SimpleInternationalString(Integer.toString(value));
            }
            metadata = factory.createPeriodDuration(years, months, weeks, days, hours, minutes, seconds);
        } catch (UnsupportedOperationException e) {
            warningOccured("setElement", e);
        }
    }

    /**
     * Reports a failure to execute the operation because of missing {@code sis-temporal} module.
     *
     * @param methodName The method name.
     * @param e The exception.
     */
    private void warningOccured(final String methodName, final Exception e) {
        Context.warningOccured(Context.current(), this, TM_PeriodDuration.class, methodName, e, true);
    }
}<|MERGE_RESOLUTION|>--- conflicted
+++ resolved
@@ -87,23 +87,15 @@
      */
     @XmlElement(name = "TM_PeriodDuration")
     public Duration getElement() {
-<<<<<<< HEAD
-        if (!skip() && metadata instanceof org.apache.sis.internal.geoapi.temporal.PeriodDuration) try {
-=======
-        final PeriodDuration metadata = this.metadata;
-        if (metadata != null) try {
->>>>>>> a0988520
+        if (metadata instanceof org.apache.sis.internal.geoapi.temporal.PeriodDuration) try {
             /*
              * Get the DatatypeFactory first because if not available, then we don't need to parse
              * the calendar fields. This has the side effect of not validating the calendar fields
              * syntax (which should be integer values), but maybe this is what the user wants.
              */
             final DatatypeFactory factory = XmlUtilities.getDatatypeFactory();
-<<<<<<< HEAD
             final org.apache.sis.internal.geoapi.temporal.PeriodDuration metadata =
                     (org.apache.sis.internal.geoapi.temporal.PeriodDuration) this.metadata;
-=======
->>>>>>> a0988520
             InternationalString value;
             BigInteger years = null;
             if ((value = metadata.getYears()) != null) {
