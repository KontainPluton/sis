--- conflicted
+++ resolved
@@ -22,11 +22,7 @@
 import javax.xml.bind.annotation.XmlRootElement;
 import javax.xml.bind.annotation.XmlSeeAlso;
 import javax.xml.bind.annotation.XmlType;
-<<<<<<< HEAD
-import org.opengis.annotation.UML;
-=======
 import javax.xml.bind.annotation.adapters.XmlJavaTypeAdapter;
->>>>>>> f514ce0e
 import org.opengis.metadata.content.Band;
 import org.opengis.metadata.content.BandDefinition;
 import org.opengis.metadata.content.PolarizationOrientation;
@@ -38,6 +34,7 @@
 import static org.apache.sis.internal.metadata.MetadataUtilities.ensurePositive;
 
 // Branch-specific imports
+import org.opengis.annotation.UML;
 import static org.opengis.annotation.Obligation.OPTIONAL;
 import static org.opengis.annotation.Specification.ISO_19115;
 
@@ -203,13 +200,9 @@
      * @since 0.5
      */
     @ValueRange(minimum = 0)
-<<<<<<< HEAD
-/// @XmlElement(name = "boundMin")
-    @UML(identifier="boundMin", obligation=OPTIONAL, specification=ISO_19115)
-=======
     @XmlElement(name = "boundMin")
     @XmlJavaTypeAdapter(GO_Real.Since2014.class)
->>>>>>> f514ce0e
+    @UML(identifier="boundMin", obligation=OPTIONAL, specification=ISO_19115)
     public Double getBoundMin() {
         return boundMin;
     }
@@ -239,13 +232,9 @@
      * @since 0.5
      */
     @ValueRange(minimum = 0)
-<<<<<<< HEAD
-/// @XmlElement(name = "boundMax")
-    @UML(identifier="boundMax", obligation=OPTIONAL, specification=ISO_19115)
-=======
     @XmlElement(name = "boundMax")
     @XmlJavaTypeAdapter(GO_Real.Since2014.class)
->>>>>>> f514ce0e
+    @UML(identifier="boundMax", obligation=OPTIONAL, specification=ISO_19115)
     public Double getBoundMax() {
         return boundMax;
     }
@@ -274,14 +263,9 @@
      *
      * @see org.apache.sis.measure.Units#NANOMETRE
      */
-<<<<<<< HEAD
-/// @XmlElement(name = "boundUnits")
-    @UML(identifier="boundUnits", obligation=OPTIONAL, specification=ISO_19115)
-=======
-    @Override
     @XmlElement(name = "boundUnits")
     @XmlJavaTypeAdapter(UnitAdapter.Since2014.class)
->>>>>>> f514ce0e
+    @UML(identifier="boundUnits", obligation=OPTIONAL, specification=ISO_19115)
     public Unit<Length> getBoundUnits() {
         return boundUnits;
     }
