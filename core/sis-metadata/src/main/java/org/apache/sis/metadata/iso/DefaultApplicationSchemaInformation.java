--- conflicted
+++ resolved
@@ -231,15 +231,11 @@
     /**
      * Full application schema given as an ASCII file.
      *
-<<<<<<< HEAD
      * <div class="warning"><b>Upcoming API change</b><br>
      * {@code URI} may be replaced by {@link CharSequence} in GeoAPI 4.0.
      * </div>
      *
-     * @return Application schema as an ASCII file, or {@code null}.
-=======
      * @return application schema as an ASCII file, or {@code null}.
->>>>>>> c16f4795
      */
     @Override
     @XmlElement(name = "schemaAscii")
@@ -250,15 +246,11 @@
     /**
      * Sets the full application schema given as an ASCII file.
      *
-<<<<<<< HEAD
      * <div class="warning"><b>Upcoming API change</b><br>
      * {@code URI} may be replaced by {@link CharSequence} in GeoAPI 4.0.
      * </div>
      *
-     * @param newValue The new ASCII file.
-=======
      * @param  newValue  the new ASCII file.
->>>>>>> c16f4795
      */
     public void setSchemaAscii(final URI newValue) {
         checkWritePermission();
@@ -268,16 +260,12 @@
     /**
      * Full application schema given as a graphics file.
      *
-<<<<<<< HEAD
      * <div class="warning"><b>Upcoming API change</b><br>
      * As of ISO 19115:2014, {@code URI} is replaced by {@link OnlineResource}.
      * This change may be applied in GeoAPI 4.0.
      * </div>
      *
-     * @return Application schema as a graphics file, or {@code null}.
-=======
      * @return application schema as a graphics file, or {@code null}.
->>>>>>> c16f4795
      */
     @Override
     @XmlElement(name = "graphicsFile")
@@ -288,16 +276,12 @@
     /**
      * Sets the full application schema given as a graphics file.
      *
-<<<<<<< HEAD
      * <div class="warning"><b>Upcoming API change</b><br>
      * As of ISO 19115:2014, {@code URI} is replaced by {@link OnlineResource}.
      * This change may be applied in GeoAPI 4.0.
      * </div>
      *
-     * @param newValue The new graphics file.
-=======
      * @param  newValue  the new graphics file.
->>>>>>> c16f4795
      */
     public void setGraphicsFile(final URI newValue) {
         checkWritePermission();
@@ -307,16 +291,12 @@
     /**
      * Full application schema given as a software development file.
      *
-<<<<<<< HEAD
      * <div class="warning"><b>Upcoming API change</b><br>
      * As of ISO 19115:2014, {@code URI} is replaced by {@link OnlineResource}.
      * This change may be applied in GeoAPI 4.0.
      * </div>
      *
-     * @return Application schema as a software development file, or {@code null}.
-=======
      * @return application schema as a software development file, or {@code null}.
->>>>>>> c16f4795
      */
     @Override
     @XmlElement(name = "softwareDevelopmentFile")
@@ -327,16 +307,12 @@
     /**
      * Sets the full application schema given as a software development file.
      *
-<<<<<<< HEAD
      * <div class="warning"><b>Upcoming API change</b><br>
      * As of ISO 19115:2014, {@code URI} is replaced by {@link OnlineResource}.
      * This change may be applied in GeoAPI 4.0.
      * </div>
      *
-     * @param newValue The new software development file.
-=======
      * @param  newValue  the new software development file.
->>>>>>> c16f4795
      */
     public void setSoftwareDevelopmentFile(final URI newValue) {
         checkWritePermission();
