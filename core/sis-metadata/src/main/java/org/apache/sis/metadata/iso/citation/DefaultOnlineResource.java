/*
 * Licensed to the Apache Software Foundation (ASF) under one or more
 * contributor license agreements.  See the NOTICE file distributed with
 * this work for additional information regarding copyright ownership.
 * The ASF licenses this file to You under the Apache License, Version 2.0
 * (the "License"); you may not use this file except in compliance with
 * the License.  You may obtain a copy of the License at
 *
 *     http://www.apache.org/licenses/LICENSE-2.0
 *
 * Unless required by applicable law or agreed to in writing, software
 * distributed under the License is distributed on an "AS IS" BASIS,
 * WITHOUT WARRANTIES OR CONDITIONS OF ANY KIND, either express or implied.
 * See the License for the specific language governing permissions and
 * limitations under the License.
 */
package org.apache.sis.metadata.iso.citation;

import java.net.URI;
import javax.xml.bind.annotation.XmlType;
import javax.xml.bind.annotation.XmlElement;
import javax.xml.bind.annotation.XmlRootElement;
import org.opengis.annotation.UML;
import org.opengis.util.InternationalString;
import org.opengis.metadata.citation.OnLineFunction;
import org.opengis.metadata.citation.OnlineResource;
import org.apache.sis.metadata.iso.ISOMetadata;

import static org.opengis.annotation.Obligation.OPTIONAL;
import static org.opengis.annotation.Specification.ISO_19115;


/**
 * Information about on-line sources from which the dataset, specification, or
 * community profile name and extended metadata elements can be obtained.
 *
 * <p><b>Limitations:</b></p>
 * <ul>
 *   <li>Instances of this class are not synchronized for multi-threading.
 *       Synchronization, if needed, is caller's responsibility.</li>
 *   <li>Serialized objects of this class are not guaranteed to be compatible with future Apache SIS releases.
 *       Serialization support is appropriate for short term storage or RMI between applications running the
 *       same version of Apache SIS. For long term storage, use {@link org.apache.sis.xml.XML} instead.</li>
 * </ul>
 *
 * @author  Martin Desruisseaux (IRD, Geomatys)
 * @author  Touraïvane (IRD)
 * @author  Cédric Briançon (Geomatys)
 * @since   0.3
 * @version 0.5
 * @module
 */
@SuppressWarnings("CloneableClassWithoutClone")                 // ModifiableMetadata needs shallow clones.
@XmlType(name = "CI_OnlineResource_Type", propOrder = {
    "linkage",
    "protocol",
    "applicationProfile",
    "name",
    "description",
    "function"
})
@XmlRootElement(name = "CI_OnlineResource")
public class DefaultOnlineResource extends ISOMetadata implements OnlineResource {
    /**
     * Serial number for inter-operability with different versions.
     */
    private static final long serialVersionUID = 1413613911128890864L;

    /**
     * Location (address) for on-line access using a Uniform Resource Locator address or
     * similar addressing scheme such as "{@code http://www.statkart.no/isotc211}".
     */
    private URI linkage;

    /**
     * The connection protocol to be used.
     */
    private String protocol;

    /**
     * Name of an application profile that can be used with the online resource.
     */
    private String applicationProfile;

    /**
     * Name of the online resources.
     */
    private String name;

    /**
     * Detailed text description of what the online resource is/does.
     */
    private InternationalString description;

    /**
     * Code for function performed by the online resource.
     */
    private OnLineFunction function;

    /**
     * Request used to access the resource depending on the protocol.
     * This is used mainly for POST requests.
     */
    private String protocolRequest;

    /**
     * Creates an initially empty on line resource.
     */
    public DefaultOnlineResource() {
    }

    /**
     * Creates an on line resource initialized to the given URI.
     *
     * @param linkage  the location for on-line access using a Uniform Resource Locator address,
     *        or {@code null} if none.
     */
    public DefaultOnlineResource(final URI linkage) {
        this.linkage = linkage;
    }

    /**
     * Constructs a new instance initialized with the values from the specified metadata object.
     * This is a <cite>shallow</cite> copy constructor, since the other metadata contained in the
     * given object are not recursively copied.
     *
     * @param  object  the metadata to copy values from, or {@code null} if none.
     *
     * @see #castOrCopy(OnlineResource)
     */
    public DefaultOnlineResource(final OnlineResource object) {
        super(object);
        if (object != null) {
            linkage            = object.getLinkage();
            protocol           = object.getProtocol();
            applicationProfile = object.getApplicationProfile();
            name               = object.getName();
            description        = object.getDescription();
            function           = object.getFunction();
            if (object instanceof DefaultOnlineResource) {
                protocolRequest = ((DefaultOnlineResource) object).getProtocolRequest();
            }
        }
    }

    /**
     * Returns a SIS metadata implementation with the values of the given arbitrary implementation.
     * This method performs the first applicable action in the following choices:
     *
     * <ul>
     *   <li>If the given object is {@code null}, then this method returns {@code null}.</li>
     *   <li>Otherwise if the given object is already an instance of
     *       {@code DefaultOnlineResource}, then it is returned unchanged.</li>
     *   <li>Otherwise a new {@code DefaultOnlineResource} instance is created using the
     *       {@linkplain #DefaultOnlineResource(OnlineResource) copy constructor}
     *       and returned. Note that this is a <cite>shallow</cite> copy operation, since the other
     *       metadata contained in the given object are not recursively copied.</li>
     * </ul>
     *
     * @param  object  the object to get as a SIS implementation, or {@code null} if none.
     * @return a SIS implementation containing the values of the given object (may be the
     *         given object itself), or {@code null} if the argument was null.
     */
    public static DefaultOnlineResource castOrCopy(final OnlineResource object) {
        if (object == null || object instanceof DefaultOnlineResource) {
            return (DefaultOnlineResource) object;
        }
        return new DefaultOnlineResource(object);
    }

    /**
     * Returns the name of an application profile that can be used with the online resource.
     * Returns {@code null} if none.
     *
     * @return application profile that can be used with the online resource, or {@code null}.
     */
    @Override
    @XmlElement(name = "applicationProfile")
    public String getApplicationProfile() {
        return applicationProfile;
    }

    /**
     * Sets the name of an application profile that can be used with the online resource.
     *
     * @param  newValue  the new application profile.
     */
    public void setApplicationProfile(final String newValue) {
        checkWritePermission();
        applicationProfile = newValue;
    }

    /**
     * Name of the online resource. Returns {@code null} if none.
     *
<<<<<<< HEAD
     * <div class="warning"><b>Upcoming API change — internationalization</b><br>
     * The return type may be changed from {@code String} to {@code InternationalString} in GeoAPI 4.0.
     * </div>
     *
     * @return Name of the online resource, or {@code null}.
=======
     * @return name of the online resource, or {@code null}.
>>>>>>> c16f4795
     */
    @Override
    @XmlElement(name = "name")
    public String getName() {
        return name;
    }

    /**
     * Sets the name of the online resource.
     *
<<<<<<< HEAD
     * <div class="warning"><b>Upcoming API change — internationalization</b><br>
     * The argument type may be changed from {@code String} to {@code InternationalString} in GeoAPI 4.0.
     * </div>
     *
     * @param newValue The new name, or {@code null} if none.
=======
     * @param  newValue  the new name, or {@code null} if none.
>>>>>>> c16f4795
     */
    public void setName(final String newValue) {
        checkWritePermission();
        name = newValue;
    }

    /**
     * Returns the detailed text description of what the online resource is/does.
     *
     * @return text description of what the online resource is/does, or {@code null}.
     */
    @Override
    @XmlElement(name = "description")
    public InternationalString getDescription() {
        return description;
    }

    /**
     * Sets the detailed text description of what the online resource is/does.
     *
     * @param  newValue  the new description, or {@code null} if none.
     */
    public void setDescription(final InternationalString newValue) {
        checkWritePermission();
        description = newValue;
    }

    /**
     * Returns the code for function performed by the online resource.
     *
     * @return function performed by the online resource, or {@code null}.
     */
    @Override
    @XmlElement(name = "function")
    public OnLineFunction getFunction() {
        return function;
    }

    /**
     * Sets the code for function performed by the online resource.
     *
     * @param  newValue  the new function, or {@code null} if none.
     */
    public void setFunction(final OnLineFunction newValue) {
        checkWritePermission();
        function = newValue;
    }

    /**
     * Returns the location (address) for on-line access using a Uniform Resource Locator address or
     * similar addressing scheme.
     *
     * @return location for on-line access using a Uniform Resource Locator address or similar scheme, or {@code null}.
     */
    @Override
    @XmlElement(name = "linkage", required = true)
    public URI getLinkage() {
        return linkage;
    }

    /**
     * Sets the location (address) for on-line access using a Uniform Resource Locator address or
     * similar addressing scheme such as "{@code http://www.statkart.no/isotc211}".
     *
     * @param  newValue  the new linkage, or {@code null} if none.
     */
    public void setLinkage(final URI newValue) {
        checkWritePermission();
        linkage = newValue;
    }

    /**
     * Returns the connection protocol to be used.
     *
     * <div class="note"><b>Example:</b>
     * ftp, http get KVP, http POST, <i>etc</i>.
     * </div>
     *
     * @return connection protocol to be used, or {@code null}.
     */
    @Override
    @XmlElement(name = "protocol")
    public String getProtocol() {
        return protocol;
    }

    /**
     * Sets the connection protocol to be used.
     *
     * @param  newValue  the new protocol, or {@code null} if none.
     */
    public void setProtocol(final String newValue) {
        checkWritePermission();
        protocol = newValue;
    }

    /**
     * Returns the request used to access the resource depending on the protocol.
     * This is used mainly for POST requests.
     *
     * <div class="note"><b>Example:</b>
     * {@preformat xml
     *     <GetFeature service="WFS" version="2.0.0"
     *                 outputFormat="application/gml+xml;verson=3.2"
     *                 xmlns="(…snip…)">
     *         <Query typeNames="Roads"/>
     *     </GetFeature>
     * }
     * </div>
     *
     * @return Request used to access the resource.
     *
     * @since 0.5
     */
    @UML(identifier="protocolRequest", obligation=OPTIONAL, specification=ISO_19115)
    public String getProtocolRequest() {
        return protocolRequest;
    }

    /**
     * Sets the request to be used.
     *
     * @param  newValue  the new request, or {@code null} if none.
     *
     * @since 0.5
     */
    public void setProtocolRequest(final String newValue) {
        checkWritePermission();
        protocolRequest = newValue;
    }
}<|MERGE_RESOLUTION|>--- conflicted
+++ resolved
@@ -193,15 +193,11 @@
     /**
      * Name of the online resource. Returns {@code null} if none.
      *
-<<<<<<< HEAD
      * <div class="warning"><b>Upcoming API change — internationalization</b><br>
      * The return type may be changed from {@code String} to {@code InternationalString} in GeoAPI 4.0.
      * </div>
      *
-     * @return Name of the online resource, or {@code null}.
-=======
      * @return name of the online resource, or {@code null}.
->>>>>>> c16f4795
      */
     @Override
     @XmlElement(name = "name")
@@ -212,15 +208,11 @@
     /**
      * Sets the name of the online resource.
      *
-<<<<<<< HEAD
      * <div class="warning"><b>Upcoming API change — internationalization</b><br>
      * The argument type may be changed from {@code String} to {@code InternationalString} in GeoAPI 4.0.
      * </div>
      *
-     * @param newValue The new name, or {@code null} if none.
-=======
      * @param  newValue  the new name, or {@code null} if none.
->>>>>>> c16f4795
      */
     public void setName(final String newValue) {
         checkWritePermission();
