--- conflicted
+++ resolved
@@ -277,19 +277,12 @@
              */
             boolean create = false;
             final boolean isEnvClear = DataDirectory.isEnvClear();
-<<<<<<< HEAD
-            if (isEnvClear && (source = embedded()) != null) {
-                create = false;
-            } else {
+            if (!isEnvClear || (source = embedded()) == null) {
                 final String home = AccessController.doPrivileged(new PrivilegedAction<String>() {
                     @Override public String run() {
                         return System.getProperty(DERBY_HOME_KEY);
                     }
                 });
-=======
-            if (!isEnvClear || (source = embedded()) == null) {
-                final String home = AccessController.doPrivileged((PrivilegedAction<String>) () -> System.getProperty(DERBY_HOME_KEY));
->>>>>>> 6b678ca7
                 final Path dir = DataDirectory.DATABASES.getDirectory();
                 final String dbURL;
                 if (dir != null) {
