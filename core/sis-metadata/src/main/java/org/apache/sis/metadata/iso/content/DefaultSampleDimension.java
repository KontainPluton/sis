--- conflicted
+++ resolved
@@ -26,15 +26,13 @@
 import org.opengis.metadata.content.Band;
 import org.apache.sis.measure.ValueRange;
 
-<<<<<<< HEAD
+import static org.apache.sis.internal.metadata.MetadataUtilities.warnNonPositiveArgument;
+
 // Branch-specific imports
 import org.opengis.annotation.UML;
 import static org.opengis.annotation.Obligation.OPTIONAL;
 import static org.opengis.annotation.Obligation.CONDITIONAL;
 import static org.opengis.annotation.Specification.ISO_19115;
-=======
-import static org.apache.sis.internal.metadata.MetadataUtilities.warnNonPositiveArgument;
->>>>>>> efb05366
 
 
 /**
@@ -291,11 +289,7 @@
      *
      * @return The number of values used in a thematic classification resource, or {@code null} if none.
      */
-<<<<<<< HEAD
-=======
-    @Override
     @ValueRange(minimum = 0)
->>>>>>> efb05366
 /// @XmlElement(name = "numberOfValues")
     @UML(identifier="numberOfValues", obligation=OPTIONAL, specification=ISO_19115)
     public Integer getNumberOfValues() {
