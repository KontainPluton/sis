--- conflicted
+++ resolved
@@ -181,11 +181,7 @@
      *
      * @since 0.4
      */
-<<<<<<< HEAD
-    public static final IdentifierSpace<Integer> EPSG = new Authority<Integer>(Constants.IOGP, Constants.EPSG);
-=======
-    public static final IdentifierSpace<Integer> EPSG = new CitationConstant.Authority<>(Constants.EPSG);
->>>>>>> 95238d51
+    public static final IdentifierSpace<Integer> EPSG = new CitationConstant.Authority<Integer>(Constants.EPSG);
 
     /**
      * The authority for identifiers found in specifications from the
@@ -232,7 +228,7 @@
      * @see #EPSG
      * @see #ESRI
      */
-    public static final IdentifierSpace<String> OGC = new CitationConstant.Authority<>(Constants.OGC);
+    public static final IdentifierSpace<String> OGC = new CitationConstant.Authority<String>(Constants.OGC);
 
     /**
      * The authority for identifiers of objects defined by <a href="http://www.esri.com">ESRI</a>.
@@ -267,7 +263,7 @@
      * @see #OGC
      * @see #EPSG
      */
-    public static final IdentifierSpace<String> ESRI = new CitationConstant.Authority<>("ESRI");
+    public static final IdentifierSpace<String> ESRI = new CitationConstant.Authority<String>("ESRI");
 
     /**
      * The <a href="http://www.oracle.com">Oracle</a> organization.
@@ -310,7 +306,7 @@
      *
      * @since 0.4
      */
-    public static final IdentifierSpace<String> NETCDF = new CitationConstant.Authority<>("NetCDF");
+    public static final IdentifierSpace<String> NETCDF = new CitationConstant.Authority<String>("NetCDF");
 
     /**
      * The authority for identifiers of objects defined by the
@@ -325,11 +321,7 @@
      *
      * @since 0.4
      */
-<<<<<<< HEAD
-    public static final IdentifierSpace<Integer> GEOTIFF = new Authority<Integer>("GeoTIFF", "GeoTIFF");
-=======
-    public static final IdentifierSpace<Integer> GEOTIFF = new CitationConstant.Authority<>("GeoTIFF");
->>>>>>> 95238d51
+    public static final IdentifierSpace<Integer> GEOTIFF = new CitationConstant.Authority<Integer>("GeoTIFF");
 
     /**
      * The authority for identifiers of objects defined by the <a href="http://trac.osgeo.org/proj/">Proj.4</a> project.
@@ -342,11 +334,7 @@
      *
      * @since 0.4
      */
-<<<<<<< HEAD
-    public static final IdentifierSpace<String> PROJ4 = new Authority<String>("Proj.4", "Proj4");
-=======
-    public static final IdentifierSpace<String> PROJ4 = new CitationConstant.Authority<>("Proj4");
->>>>>>> 95238d51
+    public static final IdentifierSpace<String> PROJ4 = new CitationConstant.Authority<String>("Proj4");
 
     /**
      * The authority for identifiers of objects defined by MapInfo.
@@ -359,11 +347,7 @@
      *
      * @since 0.6
      */
-<<<<<<< HEAD
-    public static final IdentifierSpace<Integer> MAP_INFO = new Authority<Integer>("MapInfo", "MapInfo");
-=======
-    public static final IdentifierSpace<Integer> MAP_INFO = new CitationConstant.Authority<>("MapInfo");
->>>>>>> 95238d51
+    public static final IdentifierSpace<Integer> MAP_INFO = new CitationConstant.Authority<Integer>("MapInfo");
 
     /**
      * The <a href="http://www.iho.int/iho_pubs/standard/S-57Ed3.1/31Main.pdf">IHO transfer standard
@@ -377,11 +361,7 @@
      *
      * @since 0.6
      */
-<<<<<<< HEAD
-    public static final IdentifierSpace<Integer> S57 = new Authority<Integer>("S-57", "S57");
-=======
-    public static final IdentifierSpace<Integer> S57 = new CitationConstant.Authority<>("S57");
->>>>>>> 95238d51
+    public static final IdentifierSpace<Integer> S57 = new CitationConstant.Authority<Integer>("S57");
 
     /**
      * The <cite>International Standard Book Number</cite> (ISBN) defined by ISO-2108.
@@ -396,7 +376,7 @@
      *
      * @see DefaultCitation#getISBN()
      */
-    public static final IdentifierSpace<String> ISBN = new NonMarshalledAuthority<>("ISBN", NonMarshalledAuthority.ISBN);
+    public static final IdentifierSpace<String> ISBN = new NonMarshalledAuthority<String>("ISBN", NonMarshalledAuthority.ISBN);
 
     /**
      * The <cite>International Standard Serial Number</cite> (ISSN) defined by ISO-3297.
@@ -411,7 +391,7 @@
      *
      * @see DefaultCitation#getISSN()
      */
-    public static final IdentifierSpace<String> ISSN = new NonMarshalledAuthority<>("ISSN", NonMarshalledAuthority.ISSN);
+    public static final IdentifierSpace<String> ISSN = new NonMarshalledAuthority<String>("ISSN", NonMarshalledAuthority.ISSN);
 
     /**
      * The codespace of objects that are specific to the <a href="http://sis.apache.org">Apache SIS</a> project.
