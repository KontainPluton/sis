--- conflicted
+++ resolved
@@ -30,11 +30,7 @@
  * @since   0.5
  * @module
  */
-<<<<<<< HEAD
-public final class MD_KeywordClass extends PropertyType<MD_KeywordClass, DefaultKeywordClass> {
-=======
-public class MD_KeywordClass extends PropertyType<MD_KeywordClass, KeywordClass> {
->>>>>>> f514ce0e
+public class MD_KeywordClass extends PropertyType<MD_KeywordClass, DefaultKeywordClass> {
     /**
      * Empty constructor for JAXB only.
      */
@@ -49,13 +45,8 @@
      * @return {@code KeywordClass.class}
      */
     @Override
-<<<<<<< HEAD
-    protected Class<DefaultKeywordClass> getBoundType() {
+    protected final Class<DefaultKeywordClass> getBoundType() {
         return DefaultKeywordClass.class;
-=======
-    protected final Class<KeywordClass> getBoundType() {
-        return KeywordClass.class;
->>>>>>> f514ce0e
     }
 
     /**
@@ -85,13 +76,8 @@
      * @return the metadata to be marshalled.
      */
     @XmlElementRef
-<<<<<<< HEAD
-    public DefaultKeywordClass getElement() {
+    public final DefaultKeywordClass getElement() {
         return metadata;
-=======
-    public final DefaultKeywordClass getElement() {
-        return DefaultKeywordClass.castOrCopy(metadata);
->>>>>>> f514ce0e
     }
 
     /**
@@ -117,7 +103,7 @@
          *
          * @return a non-null value only if marshalling ISO 19115-3 or newer.
          */
-        @Override protected MD_KeywordClass wrap(final KeywordClass value) {
+        @Override protected MD_KeywordClass wrap(final DefaultKeywordClass value) {
             return accept2014() ? super.wrap(value) : null;
         }
     }
