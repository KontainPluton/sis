--- conflicted
+++ resolved
@@ -215,16 +215,12 @@
     /**
      * Returns the subset of feature types from cited feature catalogue occurring in resource.
      *
-<<<<<<< HEAD
      * <div class="warning"><b>Upcoming API change — generalization</b><br>
      * The element type will be changed to the {@code FeatureTypeInfo} interface
      * when GeoAPI will provide it (tentatively in GeoAPI 3.1).
      * </div>
      *
-     * @return Subset of feature types occurring in resource.
-=======
      * @return subset of feature types occurring in resource.
->>>>>>> e801ba42
      *
      * @since 0.5
      */
@@ -236,16 +232,12 @@
     /**
      * Sets the subset of feature types from cited feature catalogue occurring in resource.
      *
-<<<<<<< HEAD
      * <div class="warning"><b>Upcoming API change — generalization</b><br>
      * The element type will be changed to the {@code FeatureTypeInfo} interface
      * when GeoAPI will provide it (tentatively in GeoAPI 3.1).
      * </div>
      *
-     * @param newValues The new feature types.
-=======
      * @param  newValues  the new feature types.
->>>>>>> e801ba42
      *
      * @since 0.5
      */
