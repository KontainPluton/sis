/*
 * Licensed to the Apache Software Foundation (ASF) under one or more
 * contributor license agreements.  See the NOTICE file distributed with
 * this work for additional information regarding copyright ownership.
 * The ASF licenses this file to You under the Apache License, Version 2.0
 * (the "License"); you may not use this file except in compliance with
 * the License.  You may obtain a copy of the License at
 *
 *     http://www.apache.org/licenses/LICENSE-2.0
 *
 * Unless required by applicable law or agreed to in writing, software
 * distributed under the License is distributed on an "AS IS" BASIS,
 * WITHOUT WARRANTIES OR CONDITIONS OF ANY KIND, either express or implied.
 * See the License for the specific language governing permissions and
 * limitations under the License.
 */
package org.apache.sis.io.wkt;

import java.util.Map;
import java.util.Set;
import java.util.HashMap;
import java.util.HashSet;
import java.util.List;
import java.util.ArrayList;
import java.util.Collection;
import java.util.Collections;
import java.util.Locale;
import java.util.Date;
import java.text.DateFormat;
import java.text.NumberFormat;
import java.text.FieldPosition;
import java.lang.reflect.Array;
import java.math.RoundingMode;
import javax.measure.Unit;
import javax.measure.Quantity;

import org.opengis.util.InternationalString;
import org.opengis.metadata.Identifier;
import org.opengis.metadata.citation.Citation;
import org.opengis.metadata.extent.Extent;
import org.opengis.metadata.extent.VerticalExtent;
import org.opengis.metadata.extent.TemporalExtent;
import org.opengis.metadata.extent.GeographicBoundingBox;
import org.opengis.parameter.GeneralParameterDescriptor;
import org.opengis.parameter.GeneralParameterValue;
import org.opengis.referencing.IdentifiedObject;
import org.opengis.referencing.ReferenceIdentifier;
import org.opengis.referencing.ReferenceSystem;
import org.opengis.referencing.datum.Datum;
import org.opengis.referencing.crs.CompoundCRS;
import org.opengis.referencing.cs.CoordinateSystemAxis;
import org.opengis.referencing.operation.OperationMethod;
import org.opengis.referencing.operation.CoordinateOperation;
import org.opengis.referencing.operation.ConcatenatedOperation;
import org.opengis.referencing.operation.MathTransform;
import org.opengis.util.CodeList;

import org.apache.sis.measure.Units;
import org.apache.sis.math.DecimalFunctions;
import org.apache.sis.util.iso.Types;
import org.apache.sis.util.Debug;
import org.apache.sis.util.Classes;
import org.apache.sis.util.Numbers;
import org.apache.sis.util.Localized;
import org.apache.sis.util.Exceptions;
import org.apache.sis.util.Characters;
import org.apache.sis.util.CharSequences;
import org.apache.sis.util.ArgumentChecks;
import org.apache.sis.util.resources.Errors;
import org.apache.sis.util.resources.Vocabulary;
import org.apache.sis.internal.util.X364;
import org.apache.sis.internal.util.Citations;
import org.apache.sis.internal.util.Constants;
import org.apache.sis.internal.util.StandardDateFormat;
import org.apache.sis.internal.simple.SimpleExtent;
import org.apache.sis.internal.metadata.WKTKeywords;
import org.apache.sis.internal.metadata.ReferencingServices;
import org.apache.sis.measure.UnitFormat;
import org.apache.sis.measure.Range;
import org.apache.sis.measure.MeasurementRange;
import org.apache.sis.metadata.iso.ImmutableIdentifier;
import org.apache.sis.metadata.iso.extent.Extents;


/**
 * Provides support methods for formatting a <cite>Well Known Text</cite> (WKT).
 *
 * <p>{@code Formatter} instances are created by {@link WKTFormat} and given to the
 * {@link FormattableObject#formatTo(Formatter)} method of the object to format.
 * {@code Formatter} provides the following services:</p>
 *
 * <ul>
 *   <li>A series of {@code append(…)} methods to be invoked by the {@code formatTo(Formatter)} implementations.</li>
 *   <li>Contextual information. In particular, the {@linkplain #toContextualUnit(Unit) contextual units} depend on
 *       the {@linkplain #getEnclosingElement(int) enclosing WKT element}.</li>
 *   <li>A flag for declaring the object unformattable.</li>
 * </ul>
 *
 * @author  Martin Desruisseaux (IRD, Geomatys)
 * @since   0.4
 * @version 0.8
 * @module
 *
 * @see <a href="http://docs.opengeospatial.org/is/12-063r5/12-063r5.html">WKT 2 specification</a>
 * @see <a href="http://www.geoapi.org/3.0/javadoc/org/opengis/referencing/doc-files/WKT.html">Legacy WKT 1</a>
 */
public class Formatter implements Localized {
    /**
     * Accuracy of geographic bounding boxes, in number of fraction digits.
     * We use the accuracy recommended by ISO 19162.
     */
    static final int BBOX_ACCURACY = 2;

    /**
     * Maximal accuracy of vertical extents, in number of fraction digits.
     * The value used here is arbitrary and may change in any future SIS version.
     */
    private static final int VERTICAL_ACCURACY = 9;

    /**
     * The value of {@code X364.FOREGROUND_DEFAULT.sequence()}, hard-coded for avoiding
     * {@link org.apache.sis.internal.util.X364} class loading.
     */
    static final String FOREGROUND_DEFAULT = "\u001B[39m";

    /**
     * The value of {@code X364.BACKGROUND_DEFAULT.sequence()}, hard-coded for avoiding
     * {@link org.apache.sis.internal.util.X364} class loading.
     */
    static final String BACKGROUND_DEFAULT = "\u001B[49m";

    /**
     * The locale for the localization of international strings.
     * This is not the same than {@link Symbols#getLocale()}.
     */
    private final Locale locale;

    /**
     * The symbols to use for this formatter.
     *
     * @see WKTFormat#getSymbols()
     * @see WKTFormat#setSymbols(Symbols)
     */
    private final Symbols symbols;

    /**
     * The value of {@link Symbols#getSeparator()} without trailing spaces, followed by the system line separator.
     * Computed by {@link Symbols#lineSeparator()} and stored for reuse.
     */
    private final String lineSeparator;

    /**
     * The colors to use for this formatter, or {@code null} for no syntax coloring.
     * If non-null, the terminal must be ANSI X3.64 compatible.
     * The default value is {@code null}.
     *
     * @see #configure(Convention, Citation, Colors, boolean, byte)
     */
    private Colors colors;

    /**
     * The preferred convention for objects or parameter names.
     * This field should never be {@code null}.
     *
     * @see #configure(Convention, Citation, Colors, boolean, byte)
     */
    private Convention convention;

    /**
     * The preferred authority for objects or parameter names.
     *
     * @see #configure(Convention, Citation, Colors, boolean, byte)
     */
    private Citation authority;

    /**
     * {@link Transliterator#IDENTITY} for preserving non-ASCII characters. The default value is
     * {@link Transliterator#DEFAULT}, which causes replacements like "é" → "e" in all elements
     * except {@code REMARKS["…"]}. May also be a user-supplied transliterator.
     *
     * @see #getTransliterator()
     */
    Transliterator transliterator;

    /**
     * {@code true} if this {@code Formatter} should verify the validity of characters in quoted texts.
     * ISO 19162 restricts quoted texts to ASCII characters with addition of degree symbol (°).
     */
    boolean verifyCharacterValidity = true;

    /**
     * The enclosing WKT element being formatted.
     *
     * @see #getEnclosingElement(int)
     */
    private final List<FormattableObject> enclosingElements = new ArrayList<>();

    /**
     * The contextual units for writing lengths, angles or other type of measurements.
     * A unit not present in this map means that the "natural" unit of the WKT element shall be used.
     * This value is set for example by {@code "GEOGCS"}, which force its enclosing {@code "PRIMEM"}
     * to take the same units than itself.
     *
     * @see #addContextualUnit(Unit)
     * @see #toContextualUnit(Unit)
     */
    private final Map<Unit<?>, Unit<?>> units = new HashMap<>(4);

    /**
     * A bits mask of elements which defined a contextual units.
     * The rightmost bit is for the current element. The bit before the rightmost
     * is for the parent of current element, etc.
     *
     * @see #hasContextualUnit(int)
     */
    private long hasContextualUnit;

    /**
     * The object to use for formatting numbers.
     */
    private final NumberFormat numberFormat;

    /**
     * The object to use for formatting dates.
     */
    private final DateFormat dateFormat;

    /**
     * The object to use for formatting unit symbols.
     */
    private final UnitFormat unitFormat;

    /**
     * Dummy field position.
     */
    private final FieldPosition dummy = new FieldPosition(0);

    /**
     * The buffer in which to format. Consider this field as final. The only method to change
     * (indirectly) the value of this field is {@link WKTFormat#format(Object, Appendable)}.
     *
     * @see #setBuffer(StringBuffer)
     */
    private StringBuffer buffer;

    /**
     * Index of the first character in the buffer where the element content will be formatted.
     * This is set after the opening bracket and is used for determining if a separator needs
     * to be appended.
     *
     * @see #setBuffer(StringBuffer)
     */
    private int elementStart;

    /**
     * {@code 1} if keywords shall be converted to upper cases, or {@code -1} for lower cases.
     *
     * @see #configure(Convention, Citation, Colors, boolean, byte)
     */
    private byte toUpperCase;

    /**
     * {@code -1} for short keywords, {@code +1} for long keywords or 0 for the default.
     */
    private byte longKeywords;

    /**
     * Incremented when {@link #setColor(ElementKind)} is invoked, and decremented when {@link #resetColor()}
     * is invoked. Used in order to prevent child elements to overwrite the colors decided by enclosing elements.
     */
    private int colorApplied;

    /**
     * The amount of spaces to use in indentation, or {@value org.apache.sis.io.wkt.WKTFormat#SINGLE_LINE}
     * if indentation is disabled.
     *
     * @see #configure(Convention, Citation, Colors, boolean, byte)
     */
    private byte indentation;

    /**
     * The amount of space to write on the left side of each line. This amount is increased
     * by {@code indentation} every time a {@link FormattableObject} is appended in a new
     * indentation level.
     */
    private int margin;

    /**
     * {@code true} if a new line were requested during the execution of {@link #append(FormattableObject)}.
     * This is used to determine if the next {@code UNIT} and {@code ID} elements shall appear on a new line.
     */
    private boolean requestNewLine;

    /**
     * {@code true} if we are in the process of formatting the optional complementary attributes.
     * Those attributes are {@code SCOPE}, {@code AREA}, {@code BBOX}, {@code VERTICALEXTENT}, {@code TIMEEXTENT},
     * {@code ID} (previously known as {@code AUTHORITY}) and {@code REMARKS}, and have a special treatment: they
     * are written by {@link #append(FormattableObject)} after the {@code formatTo(Formatter)} method returned.
     *
     * @see #appendComplement(IdentifiedObject, FormattableObject)
     */
    private boolean isComplement;

    /**
     * {@code true} if the last formatted element was invalid WKT and shall be highlighted with syntactic coloration.
     * This field has no effect if {@link #colors} is null. This field is reset to {@code false} after the invalid
     * part has been processed by {@link #append(FormattableObject)}, in order to highlight only the first erroneous
     * element without clearing the {@link #invalidElement} value.
     */
    private boolean highlightError;

    /**
     * The warnings that occurred during WKT formatting, or {@code null} if none.
     *
     * @see #isInvalidWKT()
     * @see #getWarnings()
     */
    private Warnings warnings;

    /**
     * Creates a new formatter instance with the default configuration.
     */
    public Formatter() {
        this(Convention.DEFAULT, Symbols.getDefault(), WKTFormat.DEFAULT_INDENTATION);
    }

    /**
     * Creates a new formatter instance with the specified convention, symbols and indentation.
     *
     * @param  convention   the convention to use.
     * @param  symbols      the symbols.
     * @param  indentation  the amount of spaces to use in indentation for WKT formatting,
     *                      or {@link WKTFormat#SINGLE_LINE} for formatting the whole WKT on a single line.
     */
    public Formatter(final Convention convention, final Symbols symbols, final int indentation) {
        ArgumentChecks.ensureNonNull("convention",  convention);
        ArgumentChecks.ensureNonNull("symbols",     symbols);
        ArgumentChecks.ensureBetween("indentation", WKTFormat.SINGLE_LINE, Byte.MAX_VALUE, indentation);
        this.locale        = Locale.getDefault(Locale.Category.DISPLAY);
        this.convention    = convention;
        this.authority     = convention.getNameAuthority();
        this.symbols       = symbols.immutable();
        this.lineSeparator = this.symbols.lineSeparator();
        this.indentation   = (byte) indentation;
        this.numberFormat  = symbols.createNumberFormat();
        this.dateFormat    = new StandardDateFormat(symbols.getLocale());
        this.unitFormat    = new UnitFormat(symbols.getLocale());
        this.buffer        = new StringBuffer();
        unitFormat.setStyle(UnitFormat.Style.NAME);
        if (convention.usesCommonUnits) {
            unitFormat.setLocale(Locale.US);
        }
    }

    /**
     * Constructor for private use by {@link WKTFormat} only. This allows to use the number format
     * created by {@link WKTFormat#createFormat(Class)}, which may be overridden by the user.
     */
    Formatter(final Locale locale, final Symbols symbols, final NumberFormat numberFormat,
            final DateFormat dateFormat, final UnitFormat unitFormat)
    {
        this.locale        = locale;
        this.convention    = Convention.DEFAULT;
        this.authority     = Convention.DEFAULT.getNameAuthority();
        this.symbols       = symbols;
        this.lineSeparator = this.symbols.lineSeparator();
        this.indentation   = WKTFormat.DEFAULT_INDENTATION;
        this.numberFormat  = numberFormat;                      // No clone needed.
        this.dateFormat    = dateFormat;
        this.unitFormat    = unitFormat;
        // Do not set the buffer. It will be set by WKTFormat.format(…).
    }

    /**
     * Sets the destination buffer. Used by {@link WKTFormat#format(Object, Appendable)} only.
     */
    final void setBuffer(final StringBuffer buffer) {
        this.buffer = buffer;
        elementStart = (buffer != null) ? buffer.length() : 0;
    }

    /**
     * Sets the convention, authority, colors and indentation to use for formatting WKT elements.
     * This method does not validate the argument — validation must be done by the caller.
     *
     * @param  convention    the convention, or {@code null} for the default value.
     * @param  authority     the authority, or {@code null} for inferring it from the convention.
     * @param  colors        the syntax coloring, or {@code null} if none.
     * @param  toUpperCase   whether keywords shall be converted to upper cases.
     * @param  longKeywords  {@code -1} for short keywords, {@code +1} for long keywords or 0 for the default.
     * @param  indentation   the amount of spaces to use in indentation for WKT formatting,
     *                       or {@link WKTFormat#SINGLE_LINE}.
     */
    final void configure(Convention convention, final Citation authority, final Colors colors,
            final byte toUpperCase, final byte longKeywords, final byte indentation)
    {
        this.convention     = convention;
        this.authority      = (authority != null) ? authority : convention.getNameAuthority();
        this.colors         = colors;
        this.toUpperCase    = toUpperCase;
        this.longKeywords   = longKeywords;
        this.indentation    = indentation;
        this.transliterator = (convention == Convention.INTERNAL) ? Transliterator.IDENTITY : Transliterator.DEFAULT;
        unitFormat.setLocale(convention.usesCommonUnits ? Locale.US : Locale.ROOT);
    }

    /**
     * Returns the convention to use for formatting the WKT. The default is {@link Convention#WKT2}.
     *
     * @return the convention (never {@code null}).
     *
     * @see WKTFormat#setConvention(Convention)
     * @see FormattableObject#toString(Convention)
     */
    public final Convention getConvention() {
        return convention;
    }

    /**
     * Returns a mapper between Java character sequences and the characters to write in WKT.
     * The intend is to specify how to write characters that are not allowed in WKT strings
     * according ISO 19162 specification. Return values can be:
     *
     * <ul>
     *   <li>{@link Transliterator#DEFAULT} for performing replacements like "é" → "e"
     *       in all WKT elements except {@code REMARKS["…"]}.</li>
     *   <li>{@link Transliterator#IDENTITY} for preserving non-ASCII characters.</li>
     *   <li>Any other user-supplied mapping.</li>
     * </ul>
     *
     * @return the mapper between Java character sequences and the characters to write in WKT.
     *
     * @see WKTFormat#setTransliterator(Transliterator)
     *
     * @since 0.6
     */
    public final Transliterator getTransliterator() {
        return transliterator;
    }

    /**
     * Returns the preferred authority for choosing the projection and parameter names.
     *
     * <p>The preferred authority can be set by the {@link WKTFormat#setNameAuthority(Citation)} method.
     * This is not necessarily the authority who created the object to format.</p>
     *
     * <div class="note"><b>Example:</b>
     * The EPSG name of the {@code EPSG:6326} datum is <cite>"World Geodetic System 1984"</cite>.
     * However if the preferred authority is OGC, then the formatted datum name will rather look like
     * <cite>"WGS84"</cite> (the exact string depends on the object aliases).</div>
     *
     * @return the authority for projection and parameter names.
     *
     * @see WKTFormat#getNameAuthority()
     * @see org.apache.sis.referencing.IdentifiedObjects#getName(IdentifiedObject, Citation)
     */
    public final Citation getNameAuthority() {
        return authority;
    }

    /**
     * Returns the locale to use for localizing {@link InternationalString} instances.
     * This is <em>not</em> the locale for formatting dates and numbers.
     *
     * @return the locale to use for localizing international strings.
     */
    @Override
    public final Locale getLocale() {
        return locale;
    }

    /**
     * Appends in the {@linkplain #buffer} the ANSI escape sequence for the given kind of element.
     * This method does nothing unless syntax coloring has been explicitly enabled.
     */
    private void setColor(final ElementKind type) {
        if (colors != null) {
            if (colorApplied == 0) {
                final String color = colors.getAnsiSequence(type);
                if (color == null) {
                    // Do not increment 'colorApplied' for giving a chance to children to apply their colors.
                    return;
                }
                final boolean isStart = (buffer.length() == elementStart);
                buffer.append(color);
                if (isStart) {
                    elementStart = buffer.length();
                }
            }
            colorApplied++;
        }
    }

    /**
     * Appends in the {@linkplain #buffer} the ANSI escape sequence for reseting the color to the default.
     * This method does nothing unless syntax coloring has been explicitly enabled.
     */
    private void resetColor() {
        if (colors != null && --colorApplied <= 0) {
            colorApplied = 0;
            buffer.append(FOREGROUND_DEFAULT);
        }
    }

    /**
     * Request a line separator before the next element to format. Invoking this method before any
     * {@code append(…)} method call will cause the next element to appear on the next line.
     *
     * <p>This method has no effect in any of the following cases:</p>
     * <ul>
     *   <li>This method has already been invoked before the next {@code append(…)}.</li>
     *   <li>The indentation is {@link WKTFormat#SINGLE_LINE}.</li>
     * </ul>
     */
    public void newLine() {
        if (indentation > WKTFormat.SINGLE_LINE) {
            requestNewLine = true;
        }
    }

    /**
     * Increases or decreases the indentation. A value of {@code +1} increases
     * the indentation by the amount of spaces specified at construction time,
     * and a value of {@code -1} reduces it by the same amount.
     *
     * @param  amount  +1 for increasing the indentation, or -1 for decreasing it, or 0 for no-op.
     */
    public void indent(final int amount) {
        margin = Math.max(0, margin + indentation*amount);
    }

    /**
     * Selects a short or long keyword depending on the {@link KeywordStyle} value.
     * This method can be used by {@link FormattableObject#formatTo(Formatter)}
     * implementations for choosing the return value.
     *
     * @param  shortKeyword  the keyword to return if the style is {@link KeywordStyle#SHORT}.
     * @param  longKeyword   the keyword to return if the style is {@link KeywordStyle#LONG}.
     * @return the short or long keyword depending on the keyword style setting.
     *
     * @see WKTFormat#setKeywordStyle(KeywordStyle)
     *
     * @since 0.6
     */
    public String shortOrLong(final String shortKeyword, final String longKeyword) {
        return (longKeywords != 0
                ? longKeywords < 0              // If keyword style was explicitely specified, use the setting.
                : convention.toUpperCase)       // Otherwise use the default value determined by the convention.
               ? shortKeyword : longKeyword;
    }

    /**
     * Conditionally appends a separator to the {@linkplain #buffer}, if needed.
     * This method does nothing if there is currently no element at the buffer end.
     */
    private void appendSeparator() {
        if (buffer.length() != elementStart) {
            if (requestNewLine) {
                buffer.append(lineSeparator).append(CharSequences.spaces(margin));
            } else {
                buffer.append(symbols.getSeparator());
            }
        } else if (requestNewLine) {
            buffer.append(System.lineSeparator()).append(CharSequences.spaces(margin));
        }
        requestNewLine = false;
    }

    /**
     * Appends a separator if needed, then opens a new element.
     *
     * @param  newLine  {@code true} for invoking {@link #newLine()} first.
     * @param  keyword  the element keyword (e.g. {@code "DATUM"}, {@code "AXIS"}, <i>etc</i>).
     */
    private void openElement(final boolean newLine, String keyword) {
        if (newLine && buffer.length() != elementStart) {
            newLine();
        }
        appendSeparator();
        if (toUpperCase != 0) {
            final Locale locale = symbols.getLocale();
            keyword = (toUpperCase >= 0) ? keyword.toUpperCase(locale) : keyword.toLowerCase(locale);
        }
        elementStart = buffer.append(keyword).appendCodePoint(symbols.getOpeningBracket(0)).length();
    }

    /**
     * Closes the element opened by {@link #openElement(boolean, String)}.
     *
     * @param  newLine  {@code true} for invoking {@link #newLine()} last.
     */
    private void closeElement(final boolean newLine) {
        buffer.appendCodePoint(symbols.getClosingBracket(0));
        if (newLine) {
            newLine();
        }
    }

    /**
     * Appends the given {@code FormattableObject}.
     * This method performs the following steps:
     *
     * <ul>
     *   <li>Invoke <code>object.{@linkplain FormattableObject#formatTo(Formatter) formatTo}(this)</code>.</li>
     *   <li>Prepend the keyword returned by the above method call (e.g. {@code "GEOCS"}).</li>
     *   <li>If the given object is an instance of {@link IdentifiedObject}, then append complementary information:</li>
     * </ul>
     *
     * <blockquote><table class="sis">
     *   <caption>Complementary WKT elements</caption>
     *   <tr><th>WKT 2 element</th><th>WKT 1 element</th><th>For types</th></tr>
     *   <tr><td>{@code Anchor[…]}</td>        <td></td> <td>{@link Datum}</td></tr>
     *   <tr><td>{@code Scope[…]}</td>         <td></td> <td>{@link ReferenceSystem}, {@link Datum}, {@link CoordinateOperation}</td></tr>
     *   <tr><td>{@code Area[…]}</td>          <td></td> <td>{@link ReferenceSystem}, {@link Datum}, {@link CoordinateOperation}</td></tr>
     *   <tr><td>{@code BBox[…]}</td>          <td></td> <td>{@link ReferenceSystem}, {@link Datum}, {@link CoordinateOperation}</td></tr>
     *   <tr><td>{@code VerticalExtent[…]}</td><td></td> <td>{@link ReferenceSystem}, {@link Datum}, {@link CoordinateOperation}</td></tr>
     *   <tr><td>{@code TimeExtent[…]}</td>    <td></td> <td>{@link ReferenceSystem}, {@link Datum}, {@link CoordinateOperation}</td></tr>
     *   <tr><td>{@code Id[…]}</td><td>{@code Authority[…]}</td><td>{@link IdentifiedObject}</td></tr>
     *   <tr><td>{@code Remarks[…]}</td>       <td></td> <td>{@link ReferenceSystem}, {@link CoordinateOperation}</td></tr>
     * </table></blockquote>
     *
     * @param  object  the formattable object to append to the WKT, or {@code null} if none.
     */
    public void append(final FormattableObject object) {
        if (object == null) {
            return;
        }
        /*
         * Safety check: ensure that we do not have circular dependencies (e.g. a ProjectedCRS contains
         * a Conversion which may contain the ProjectedCRS as its target CRS). Without this protection,
         * a circular dependency would cause an OutOfMemoryError.
         */
        final int stackDepth = enclosingElements.size();
        for (int i=stackDepth; --i >= 0;) {
            if (enclosingElements.get(i) == object) {
                throw new IllegalStateException(Errors.getResources(locale).getString(Errors.Keys.CircularReference));
            }
        }
        enclosingElements.add(object);
        if (hasContextualUnit < 0) { // Test if leftmost bit is set to 1.
            throw new IllegalStateException(Errors.getResources(locale).getString(Errors.Keys.TreeDepthExceedsMaximum));
        }
        hasContextualUnit <<= 1;
        /*
         * Add a new line if it was requested, open the bracket and increase indentation in case the
         * element to format contains other FormattableObject elements.
         */
        appendSeparator();
        int base = buffer.length();
        elementStart = buffer.appendCodePoint(symbols.getOpeningBracket(0)).length();
        indent(+1);
        /*
         * Formats the inner part, then prepend the WKT keyword.
         * The result looks like the following:
         *
         *         <previous text>,
         *           PROJCS["NAD27 / Idaho Central",
         *             GEOGCS[...etc...],
         *             ...etc...
         */
        IdentifiedObject info = (object instanceof IdentifiedObject) ? (IdentifiedObject) object : null;
        String keyword = object.formatTo(this);
        if (keyword == null) {
            if (info != null) {
                setInvalidWKT(info, null);
            } else {
                setInvalidWKT(object.getClass(), null);
            }
            keyword = getName(object.getClass());
        } else if (toUpperCase != 0) {
            final Locale locale = symbols.getLocale();
            keyword = (toUpperCase >= 0) ? keyword.toUpperCase(locale) : keyword.toLowerCase(locale);
        }
        if (highlightError && colors != null) {
            final String color = colors.getAnsiSequence(ElementKind.ERROR);
            if (color != null) {
                buffer.insert(base, color + BACKGROUND_DEFAULT);
                base += color.length();
            }
        }
        highlightError = false;
        buffer.insert(base, keyword);
        /*
         * Format the SCOPE["…"], AREA["…"] and other elements. Some of those information
         * are available only for Datum, CoordinateOperation and ReferenceSystem objects.
         */
        if (info == null && convention.majorVersion() != 1 && object instanceof GeneralParameterValue) {
            info = ((GeneralParameterValue) object).getDescriptor();
        }
        if (info != null) {
            appendComplement(info, (stackDepth >= 1) ? enclosingElements.get(stackDepth - 1) : null,
                                   (stackDepth >= 2) ? enclosingElements.get(stackDepth - 2) : null);
        }
        buffer.appendCodePoint(symbols.getClosingBracket(0));
        indent(-1);
        enclosingElements.remove(stackDepth);
        hasContextualUnit >>>= 1;
    }

    /**
     * Appends the optional complementary attributes common to many {@link IdentifiedObject} subtypes.
     * Those attributes are {@code ANCHOR}, {@code SCOPE}, {@code AREA}, {@code BBOX}, {@code VERTICALEXTENT},
     * {@code TIMEEXTENT}, {@code ID} (previously known as {@code AUTHORITY}) and {@code REMARKS},
     * and have a special treatment: they are written by {@link #append(FormattableObject)}
     * after the {@code formatTo(Formatter)} method returned.
     *
     * <p>The {@code ID[<name>,<code>,…]} element is normally written only for the root element
     * (unless the convention is {@code INTERNAL}), but there is various exceptions to this rule.
     * If formatted, the {@code ID} element will be by default on the same line than the enclosing
     * element (e.g. {@code SPHEROID["Clarke 1866", …, ID["EPSG", 7008]]}). Other example:</p>
     *
     * {@preformat text
     *   PROJCS["NAD27 / Idaho Central",
     *     GEOGCS[...etc...],
     *     ...etc...
     *     ID["EPSG", 26769]]
     * }
     *
     * For non-internal conventions, all elements other than {@code ID[…]} are formatted
     * only for {@link CoordinateOperation} and root {@link ReferenceSystem} instances,
     * with an exception for remarks of {@code ReferenceSystem} embedded inside {@code CoordinateOperation}.
     * Those restrictions are our interpretation of the following ISO 19162 requirement:
     *
     * <blockquote>(…snip…) {@code <scope extent identifier remark>} is a collection of four optional attributes
     * which may be applied to a coordinate reference system, a coordinate operation or a boundCRS. (…snip…)
     * Identifier (…snip…) may also be utilised for components of these objects although this is not recommended
     * except for coordinate operation methods (including map projections) and parameters. (…snip…)
     * A {@code <remark>} can be included within the descriptions of source and target CRS embedded within
     * a coordinate transformation as well as within the coordinate transformation itself.</blockquote>
     */
    @SuppressWarnings("null")
    private void appendComplement(final IdentifiedObject object, final FormattableObject parent, final FormattableObject gp) {
        isComplement = true;
        final boolean showIDs;      // Whether to format ID[…] elements.
        final boolean filterID;     // Whether we shall limit to a single ID[…] element.
        final boolean showOthers;   // Whether to format any element other than ID[…] and Remarks[…].
        final boolean showRemarks;  // Whether to format Remarks[…].
        if (convention == Convention.INTERNAL) {
            showIDs     = true;
            filterID    = false;
            showOthers  = true;
            showRemarks = true;
        } else {
            /*
             * Except for the special cases of OperationMethod and Parameters, ISO 19162 recommends to format the
             * ID only for the root element.  But Apache SIS adds an other exception to this rule by handling the
             * components of CompoundCRS as if they were root elements. The reason is that users often create their
             * own CompoundCRS from standard components, for example by adding a time axis to some standard CRS like
             * "WGS84". The resulting CompoundCRS usually have no identifier. Then the users often need to extract a
             * particular component of a CompoundCRS, most often the horizontal part, and will need its identifier
             * for example in a Web Map Service (WMS). Those ID are lost if we do not format them here.
             */
            if (parent == null || parent instanceof CompoundCRS) {
                showIDs = true;
            } else if (gp instanceof CoordinateOperation && !(parent instanceof IdentifiedObject)) {
                // "SourceCRS[…]" and "TargetCRS[…]" sub-elements in CoordinateOperation.
                showIDs = true;
            } else if (convention == Convention.WKT2_SIMPLIFIED) {
                showIDs = false;
            } else {
                showIDs = (object instanceof OperationMethod) || (object instanceof GeneralParameterDescriptor);
            }
            if (convention.majorVersion() == 1) {
                filterID    = true;
                showOthers  = false;
                showRemarks = false;
            } else {
                filterID = (parent != null);
                if (object instanceof CoordinateOperation) {
                    showOthers  = !(parent instanceof ConcatenatedOperation);
                    showRemarks = showOthers;
                } else if (object instanceof ReferenceSystem) {
                    showOthers  = (parent == null);
                    showRemarks = (parent == null) || (gp instanceof CoordinateOperation);
                } else {
                    showOthers  = false;    // Mandated by ISO 19162.
                    showRemarks = false;
                }
            }
        }
        if (showOthers) {
            appendForSubtypes(object);
        }
        if (showIDs) {
<<<<<<< HEAD
            Collection<ReferenceIdentifier> identifiers = object.getIdentifiers();
            if (identifiers != null) {  // Paranoiac check
=======
            Collection<? extends Identifier> identifiers = object.getIdentifiers();
            if (identifiers != null) {                                                  // Paranoiac check
>>>>>>> 17901415
                if (filterID) {
                    for (final ReferenceIdentifier id : identifiers) {
                        if (Citations.identifierMatches(authority, id.getAuthority())) {
                            identifiers = Collections.singleton(id);
                            break;
                        }
                    }
                }
                for (ReferenceIdentifier id : identifiers) {
                    if (!(id instanceof FormattableObject)) {
                        id = ImmutableIdentifier.castOrCopy(id);
                    }
                    append((FormattableObject) id);
                    if (filterID) break;
                }
            }
        }
        if (showRemarks) {
            appendOnNewLine(WKTKeywords.Remark, object.getRemarks(), ElementKind.REMARKS);
        }
        isComplement = false;
    }

    /**
     * Appends the anchor, scope and domain of validity of the given object. Those information are available
     * only for {@link ReferenceSystem}, {@link Datum} and {@link CoordinateOperation} objects.
     */
    private void appendForSubtypes(final IdentifiedObject object) {
        final InternationalString anchor, scope;
        final Extent area;
        if (object instanceof ReferenceSystem) {
            anchor = null;
            scope  = ((ReferenceSystem) object).getScope();
            area   = ((ReferenceSystem) object).getDomainOfValidity();
        } else if (object instanceof Datum) {
            anchor = ((Datum) object).getAnchorPoint();
            scope  = ((Datum) object).getScope();
            area   = ((Datum) object).getDomainOfValidity();
        } else if (object instanceof CoordinateOperation) {
            anchor = null;
            scope  = ((CoordinateOperation) object).getScope();
            area   = ((CoordinateOperation) object).getDomainOfValidity();
        } else {
            return;
        }
        appendOnNewLine(WKTKeywords.Anchor, anchor, null);
        appendOnNewLine(WKTKeywords.Scope, scope, ElementKind.SCOPE);
        if (area != null) {
            appendOnNewLine(WKTKeywords.Area, area.getDescription(), ElementKind.EXTENT);
            append(Extents.getGeographicBoundingBox(area), BBOX_ACCURACY);
            appendVerticalExtent(Extents.getVerticalRange(area));
            appendTemporalExtent(Extents.getTimeRange(area));
        }
    }

    /**
     * Appends the given geographic bounding box in a {@code BBOX[…]} element.
     * Longitude and latitude values will be formatted in decimal degrees.
     * Longitudes are relative to the Greenwich meridian, with values increasing toward East.
     * Latitudes values are increasing toward North.
     *
     * <div class="section">Numerical precision</div>
     * The ISO 19162 standards recommends to format those values with only 2 decimal digits.
     * This is because {@code GeographicBoundingBox} does not specify the datum, so this box
     * is an approximative information only.
     *
     * @param  bbox  the geographic bounding box to append to the WKT, or {@code null}.
     * @param  fractionDigits  the number of fraction digits to use. The recommended value is 2.
     */
    public void append(final GeographicBoundingBox bbox, final int fractionDigits) {
        if (bbox != null) {
            openElement(isComplement, WKTKeywords.BBox);
            setColor(ElementKind.EXTENT);
            numberFormat.setMinimumFractionDigits(fractionDigits);
            numberFormat.setMaximumFractionDigits(fractionDigits);
            numberFormat.setRoundingMode(RoundingMode.FLOOR);
            appendPreset(bbox.getSouthBoundLatitude());
            appendPreset(bbox.getWestBoundLongitude());
            numberFormat.setRoundingMode(RoundingMode.CEILING);
            appendPreset(bbox.getNorthBoundLatitude());
            appendPreset(bbox.getEastBoundLongitude());
            resetColor();
            closeElement(isComplement);
        }
    }

    /**
     * Appends the given vertical extent, if non-null.
     * This method chooses an accuracy from the vertical span.
     * Examples:
     *
     * <ul>
     *   <li>“{@code VerticalExtent[102, 108, LengthUnit["m", 1]]}”       (Δz =   6)</li>
     *   <li>“{@code VerticalExtent[100.2, 100.8, LengthUnit["m", 1]]}”   (Δz = 0.6)</li>
     * </ul>
     *
     * Note that according ISO 19162, heights are positive toward up and relative to an unspecified mean sea level.
     * It is caller's responsibility to ensure that the given range complies with that specification as much as
     * possible.
     */
    private void appendVerticalExtent(final MeasurementRange<Double> range) {
        if (range != null) {
            final double min = range.getMinDouble();
            final double max = range.getMaxDouble();
            int minimumFractionDigits = Math.max(0, DecimalFunctions.fractionDigitsForDelta(max - min, false));
            int maximumFractionDigits = minimumFractionDigits + 2;          // Arbitrarily allow 2 more digits.
            if (maximumFractionDigits > VERTICAL_ACCURACY) {
                maximumFractionDigits = VERTICAL_ACCURACY;
                minimumFractionDigits = 0;
            }
            openElement(true, WKTKeywords.VerticalExtent);
            setColor(ElementKind.EXTENT);
            numberFormat.setMinimumFractionDigits(minimumFractionDigits);
            numberFormat.setMaximumFractionDigits(maximumFractionDigits);
            numberFormat.setRoundingMode(RoundingMode.FLOOR);   appendPreset(min);
            numberFormat.setRoundingMode(RoundingMode.CEILING); appendPreset(max);
            final Unit<?> unit = range.unit();
            if (!convention.isSimplified() || !Units.METRE.equals(unit)) {
                append(unit);                                               // Unit are optional if they are metres.
            }
            resetColor();
            closeElement(true);
        }
    }

    /**
     * Appends the given temporal extent, if non-null.
     * Examples:
     *
     * <ul>
     *   <li>“{@code TemporalExtent[1980-04-12, 1980-04-18]}”</li>
     *   <li>“{@code TemporalExtent[1980-04-12T18:00:00.0Z, 1980-04-12T21:00:00.0Z]}”</li>
     * </ul>
     */
    private void appendTemporalExtent(final Range<Date> range) {
        if (range != null) {
            final Date min = range.getMinValue();
            final Date max = range.getMaxValue();
            if (min != null && max != null) {
                openElement(true, WKTKeywords.TimeExtent);
                setColor(ElementKind.EXTENT);
                append(min);
                append(max);
                resetColor();
                closeElement(true);
            }
        }
    }

    /**
     * Appends the given math transform, typically (but not necessarily) in a {@code PARAM_MT[…]} element.
     *
     * @param  transform  the transform object to append to the WKT, or {@code null} if none.
     */
    public void append(final MathTransform transform) {
        if (transform != null) {
            if (transform instanceof FormattableObject) {
                append((FormattableObject) transform);
            } else {
                final FormattableObject object = ReferencingServices.getInstance()
                        .toFormattableObject(transform, convention == Convention.INTERNAL);
                if (object != null) {
                    append(object);
                } else {
                    throw new UnformattableObjectException(Errors.format(
                            Errors.Keys.IllegalClass_2, FormattableObject.class, transform.getClass()));
                }
            }
        }
    }

    /**
     * Appends an international text in an element having the given keyword. Since this method
     * is typically invoked for long descriptions, the element will be written on its own line.
     *
     * <div class="note"><b>Example:</b>
     *   <ul>
     *     <li>{@code Scope["Large scale topographic mapping and cadastre."]}</li>
     *     <li>{@code Area["Netherlands offshore."]}</li>
     *   </ul>
     * </div>
     *
     * @param  keyword  the {@linkplain KeywordCase#CAMEL_CASE camel-case} keyword.
     *                  Example: {@code "Scope"}, {@code "Area"} or {@code "Remarks"}.
     * @param  text     the text, or {@code null} if none.
     * @param  type     the key of the colors to apply if syntax coloring is enabled.
     */
    private void appendOnNewLine(final String keyword, final InternationalString text, final ElementKind type) {
        ArgumentChecks.ensureNonNull("keyword", keyword);
        if (text != null) {
            final String localized = CharSequences.trimWhitespaces(text.toString(locale));
            if (localized != null && !localized.isEmpty()) {
                openElement(true, keyword);
                quote(localized, type);
                closeElement(true);
            }
        }
    }

    /**
     * Appends a character string between quotes.
     * The {@linkplain Symbols#getSeparator() element separator} will be written before the text if needed.
     *
     * @param  text  the string to format to the WKT, or {@code null} if none.
     * @param  type  the key of the colors to apply if syntax coloring is enabled, or {@code null} if none.
     */
    public void append(final String text, final ElementKind type) {
        if (text != null) {
            appendSeparator();
            if (type != ElementKind.CODE_LIST) {
                quote(text, type);
            } else {
                /*
                 * Code lists have no quotes. They are normally formatted by the append(ControlledVocabulary) method,
                 * but an important exception is the CS[type] element in which the type is defined by the interface
                 * implemented by the CoordinateSystem rather than a CodeList instance.
                 */
                setColor(type);
                buffer.append(text);
                resetColor();
            }
        }
    }

    /**
     * Appends the given string as a quoted text. If the given string contains the closing quote character,
     * that character will be doubled (WKT 2) or deleted (WKT 1). We check for the closing quote only because
     * it is the character that the parser will look for determining the text end.
     */
    private void quote(String text, final ElementKind type) {
        setColor(type);
        final int base = buffer.appendCodePoint(symbols.getOpeningQuote(0)).length();
        if (type != ElementKind.REMARKS) {
            text = transliterator.filter(text);
            if (verifyCharacterValidity) {
                int startAt = 0;                                        // Index of the last space character.
                final int length = text.length();
                for (int i = 0; i < length;) {
                    int c = text.codePointAt(i);
                    int n = Character.charCount(c);
                    if (!Characters.isValidWKT(c)) {
                        final String illegal = text.substring(i, i+n);
                        while ((i += n) < length) {
                            c = text.codePointAt(i);
                            n = Character.charCount(c);
                            if (c == ' ' || c == '_') break;
                        }
                        warnings().add(Errors.formatInternational(Errors.Keys.IllegalCharacterForFormat_3,
                                "Well-Known Text", text.substring(startAt, i), illegal), null, null);
                        break;
                    }
                    i += n;
                    if (c == ' ' || c == '_') {
                        startAt = i;
                    }
                }
            }
        }
        buffer.append(text);
        closeQuote(base);
        resetColor();
    }

    /**
     * Double or delete any closing quote character that may appear at or after the given index,
     * then append the closing quote character. The action taken for the quote character depends
     * on the WKT version:
     *
     * <ul>
     *   <li>For WKT 2, double the quote as specified in the standard.</li>
     *   <li>For WKT 1, conservatively delete the quote because the standard does not said what to do.</li>
     * </ul>
     */
    private void closeQuote(int fromIndex) {
        final String quote = symbols.getQuote();
        while ((fromIndex = buffer.indexOf(quote, fromIndex)) >= 0) {
            final int n = quote.length();
            if (convention.majorVersion() == 1) {
                buffer.delete(fromIndex, fromIndex + n);
            } else {
                buffer.insert(fromIndex += n, quote);
                fromIndex += n;
            }
        }
        buffer.append(quote);
    }

    /**
     * Appends an enumeration or code list value.
     * The {@linkplain Symbols#getSeparator() element separator} will be written before the code list if needed.
     *
     * <p>For the WKT 2 format, this method uses the {@linkplain Types#getCodeName ISO name if available}
     * (for example {@code "northEast"}).
     * For the WKT 1 format, this method uses the programmatic name instead (for example {@code "NORTH_EAST"}).</p>
     *
     * @param  code  the code list to append to the WKT, or {@code null} if none.
     */
    public void append(final CodeList<?> code) {
        if (code != null) {
            appendSeparator();
            final String name = convention.majorVersion() == 1 ? code.name() : Types.getCodeName(code);
            if (CharSequences.isUnicodeIdentifier(name)) {
                setColor(ElementKind.CODE_LIST);
                buffer.append(name);
                resetColor();
            } else {
                quote(name, ElementKind.CODE_LIST);
                setInvalidWKT(code.getClass(), null);
            }
        }
    }

    /**
     * Appends a date.
     * The {@linkplain Symbols#getSeparator() element separator} will be written before the date if needed.
     *
     * @param  date  the date to append to the WKT, or {@code null} if none.
     */
    public void append(final Date date) {
        if (date != null) {
            appendSeparator();
            dateFormat.format(date, buffer, dummy);
        }
    }

    /**
     * Appends a boolean value.
     * The {@linkplain Symbols#getSeparator() element separator} will be written before the boolean if needed.
     *
     * @param  value  the boolean to append to the WKT.
     */
    public void append(final boolean value) {
        appendSeparator();
        buffer.append(value ? "TRUE" : "FALSE");
    }

    /**
     * Appends an integer value.
     * The {@linkplain Symbols#getSeparator() element separator} will be written before the number if needed.
     *
     * @param  number  the integer to append to the WKT.
     */
    public void append(final long number) {
        appendSeparator();
        /*
         * The check for 'isComplement' is a hack for ImmutableIdentifier.formatTo(Formatter).
         * We do not have a public API for controlling the integer colors (it may not be desirable).
         */
        setColor(isComplement ? ElementKind.IDENTIFIER : ElementKind.INTEGER);
        numberFormat.setMaximumFractionDigits(0);
        numberFormat.format(number, buffer, dummy);
        resetColor();
    }

    /**
     * Appends an floating point value.
     * The {@linkplain Symbols#getSeparator() element separator} will be written before the number if needed.
     *
     * @param  number  the floating point value to append to the WKT.
     */
    public void append(final double number) {
        appendSeparator();
        setColor(ElementKind.NUMBER);
        final double abs = Math.abs(number);
        /*
         * Use scientific notation if the number magnitude is too high or too low. The threshold values used here
         * may be different than the threshold values used in the standard 'StringBuilder.append(double)' method.
         * In particular, we use a higher threshold for large numbers because ellipsoid axis lengths are above the
         * JDK threshold when the axis length is given in feet (about 2.1E+7) while we still want to format them
         * as usual numbers.
         *
         * Note that we perform this special formatting only if the 'NumberFormat' is not localized
         * (which is the usual case).
         */
        if (Symbols.SCIENTIFIC_NOTATION && (abs < 1E-3 || abs >= 1E+9) && symbols.getLocale() == Locale.ROOT) {
            buffer.append(number);
        } else {
            /*
             * The 2 below is for using two less fraction digits than the expected number accuracy.
             * The intend is to give to DecimalFormat a chance to hide rounding errors, keeping in
             * mind that the number value is not necessarily the original one (we may have applied
             * a unit conversion). In the case of WGS84 semi-major axis in metres, we still have a
             * maximum of 8 fraction digits, which is more than enough.
             */
            numberFormat.setMaximumFractionDigits(DecimalFunctions.fractionDigitsForValue(number, 2));
            numberFormat.setMinimumFractionDigits(1); // Must be after setMaximumFractionDigits(…).
            numberFormat.setRoundingMode(RoundingMode.HALF_EVEN);
            numberFormat.format(number, buffer, dummy);
        }
        resetColor();
    }

    /**
     * Appends the given number without any change to the {@link NumberFormat} setting.
     * Caller shall ensure that the following method has been invoked prior this method call:
     *
     * <ul>
     *   <li>{@link NumberFormat#setMinimumFractionDigits(int)}</li>
     *   <li>{@link NumberFormat#setMaximumFractionDigits(int)}</li>
     *   <li>{@link NumberFormat#setRoundingMode(RoundingMode)}</li>
     * </ul>
     */
    private void appendPreset(final double number) {
        appendSeparator();
        setColor(ElementKind.NUMBER);
        numberFormat.format(number, buffer, dummy);
        resetColor();
    }

    /**
     * Appends a number which is assumed to have no rounding error greater than the limit of IEEE 754 accuracy.
     * This method is invoked for formatting the unit conversion factors, which are defined by the Unit library
     * rather than specified by the user. The given number is formatted by {@link Double#toString(double)} both
     * for accuracy and for automatic usage of scientific notation.  If the given number is an integer, then it
     * formatted without the trailing ".0".
     */
    private void appendExact(final double number) {
        if (Locale.ROOT.equals(symbols.getLocale())) {
            appendSeparator();
            setColor(highlightError ? ElementKind.ERROR : ElementKind.NUMBER);
            final int i = (int) number;
            if (i == number) {
                buffer.append(i);
            } else {
                buffer.append(number);
            }
            resetColor();
        } else {
            append(number);
        }
        highlightError = false;
    }

    /**
     * Appends a unit in a {@code Unit[…]} element or one of the specialized elements. Specialized elements are
     * {@code AngleUnit}, {@code LengthUnit}, {@code ScaleUnit}, {@code ParametricUnit} and {@code TimeUnit}.
     * By {@linkplain KeywordStyle#DEFAULT default}, specialized unit keywords are used with the
     * {@linkplain Convention#WKT2 WKT 2 convention}.
     *
     * <div class="note"><b>Example:</b>
     * {@code append(Units.KILOMETRE)} will append "{@code LengthUnit["km", 1000]}" to the WKT.</div>
     *
     * @param  unit  the unit to append to the WKT, or {@code null} if none.
     *
     * @see <a href="http://docs.opengeospatial.org/is/12-063r5/12-063r5.html#35">WKT 2 specification §7.4</a>
     */
    public void append(final Unit<?> unit) {
        if (unit != null) {
            final boolean isSimplified = (longKeywords == 0) ? convention.isSimplified() : (longKeywords < 0);
            final boolean isWKT1 = convention.majorVersion() == 1;
            final Unit<?> base = unit.getSystemUnit();
            final String keyword;
            if (base.equals(Units.METRE)) {
                keyword = isSimplified ? WKTKeywords.Unit : WKTKeywords.LengthUnit;
            } else if (base.equals(Units.RADIAN)) {
                keyword = isSimplified ? WKTKeywords.Unit : WKTKeywords.AngleUnit;
            } else if (base.equals(Units.UNITY)) {
                keyword = isSimplified ? WKTKeywords.Unit : WKTKeywords.ScaleUnit;
            } else if (base.equals(Units.SECOND)) {
                keyword = WKTKeywords.TimeUnit;  // "Unit" alone is not allowed for time units according ISO 19162.
            } else {
                keyword = WKTKeywords.ParametricUnit;
            }
            openElement(false, keyword);
            setColor(ElementKind.UNIT);
            final int fromIndex = buffer.appendCodePoint(symbols.getOpeningQuote(0)).length();
            unitFormat.format(unit, buffer, dummy);
            closeQuote(fromIndex);
            resetColor();
            final double conversion = Units.toStandardUnit(unit);
            if (Double.isNaN(conversion) && Units.isAngular(unit)) {
                appendExact(Math.PI / 180);                 // Presume that we have sexagesimal degrees (see below).
            } else {
                appendExact(conversion);
            }
            /*
             * The EPSG code in UNIT elements is generally not recommended. But we make an exception for sexagesimal
             * units (EPSG:9108, 9110 and 9111) because they can not be represented by a simple scale factor in WKT.
             * Those units are identified by a conversion factor set to NaN since the conversion is non-linear.
             */
            if (convention == Convention.INTERNAL || Double.isNaN(conversion)) {
                final Integer code = Units.getEpsgCode(unit, getEnclosingElement(1) instanceof CoordinateSystemAxis);
                if (code != null) {
                    openElement(false, isWKT1 ? WKTKeywords.Authority : WKTKeywords.Id);
                    append(Constants.EPSG, null);
                    if (isWKT1) {
                        append(code.toString(), null);
                    } else {
                        append(code);
                    }
                    closeElement(false);
                }
            }
            closeElement(false);
            /*
             * ISO 19162 requires the conversion factor to be positive.
             * In addition, keywords other than "Unit" are not valid in WKt 1.
             */
            if (!(conversion > 0) || (keyword != WKTKeywords.Unit && isWKT1)) {
                setInvalidWKT(Unit.class, null);
            }
        }
    }

    /**
     * Appends an object or an array of objects.
     * This method performs the following choices:
     *
     * <ul>
     *   <li>If the given value is {@code null}, then this method appends the "{@code null}" string (without quotes).</li>
     *   <li>Otherwise if the given value is an array, then this method appends the opening sequence symbol, formats all
     *       elements by invoking this method recursively, then appends the closing sequence symbol.</li>
     *   <li>Otherwise if the value type is assignable to the argument type of one of the {@code append(…)} methods
     *       in this class, then the formatting will be delegated to that method.</li>
     *   <li>Otherwise the given value is appended as a quoted text with its {@code toString()} representation.</li>
     * </ul>
     *
     * @param  value  the value to append to the WKT, or {@code null}.
     */
    public void appendAny(final Object value) {
        if (value == null) {
            appendSeparator();
            buffer.append("null");
        } else if (!appendValue(value) && !appendElement(value)) {
            append(value.toString(), null);
        }
    }

    /**
     * Tries to append a small unit of information like number, date, boolean, code list, character string
     * or an array of those. The key difference between this method and {@link #appendElement(Object)} is
     * that the values formatted by this {@code appendValue(Object)} method do not have keyword.
     *
     * @return {@code true} on success, or {@code false} if the given type is not recognized.
     */
    final boolean appendValue(final Object value) {
        if (value.getClass().isArray()) {
            appendSeparator();
            elementStart = buffer.appendCodePoint(symbols.getOpenSequence()).length();
            final int length = Array.getLength(value);
            for (int i=0; i<length; i++) {
                appendAny(Array.get(value, i));
            }
            buffer.appendCodePoint(symbols.getCloseSequence());
        } else if (value instanceof Number) {
            final Number number = (Number) value;
            if (Numbers.isInteger(number.getClass())) {
                append(number.longValue());
            } else {
                append(number.doubleValue());
            }
        }
        else if (value instanceof CodeList<?>) append((CodeList<?>) value);
        else if (value instanceof Date)        append((Date)        value);
        else if (value instanceof Boolean)     append((Boolean)     value);
        else if (value instanceof CharSequence) {
            append((value instanceof InternationalString) ?
                    ((InternationalString) value).toString(locale) : value.toString(), null);
        } else {
            return false;
        }
        return true;
    }

    /**
     * Tries to append an object of the {@code KEYWORD[something]} form. The given value is typically,
     * but not necessarily, a {@link FormattableObject} object or an instance of an interface that can
     * be converted to {@code FormattableObject}.
     *
     * @return {@code true} on success, or {@code false} if the given type is not recognized.
     */
    final boolean appendElement(final Object value) {
        if (value instanceof FormattableObject) {
            append((FormattableObject) value);
        } else if (value instanceof IdentifiedObject) {
            append(ReferencingServices.getInstance().toFormattableObject((IdentifiedObject) value));
        } else if (value instanceof MathTransform) {
            append((MathTransform) value);
        } else if (value instanceof Unit<?>) {
            append((Unit<?>) value);
        } else if (value instanceof GeographicBoundingBox) {
            append((GeographicBoundingBox) value, BBOX_ACCURACY);
        } else if (value instanceof VerticalExtent) {
            appendVerticalExtent(Extents.getVerticalRange(new SimpleExtent(null, (VerticalExtent) value, null)));
        } else if (value instanceof TemporalExtent) {
            appendTemporalExtent(Extents.getTimeRange(new SimpleExtent(null, null, (TemporalExtent) value)));
        } else {
            return false;
        }
        return true;
    }

    /**
     * Delegates the formatting to another {@link FormattableObject} implementation.
     * Invoking this method is equivalent to first verifying the {@code other} class,
     * then delegating as below:
     *
     * {@preformat java
     *     return other.formatTo(this);
     * }
     *
     * This method is useful for {@code FormattableObject} which are wrapper around another object.
     * It allows to delegate the WKT formatting to the wrapped object.
     *
     * @param   other  the object to format with this formatter.
     * @return  the value returned by {@link FormattableObject#formatTo(Formatter)}.
     *
     * @since 0.5
     */
    public String delegateTo(final Object other) throws UnformattableObjectException {
        ArgumentChecks.ensureNonNull("other", other);
        if (other instanceof FormattableObject) {
            return ((FormattableObject) other).formatTo(this);
        }
        throw new UnformattableObjectException(Errors.format(
                Errors.Keys.IllegalClass_2, FormattableObject.class, other.getClass()));
    }

    /**
     * Returns the enclosing WKT element, or {@code null} if element being formatted is the root.
     * This method can be invoked by child elements having some aspects that depend on the enclosing element.
     *
     * @param  depth  1 for the immediate parent, 2 for the parent of the parent, <i>etc.</i>
     * @return the parent element at the given depth, or {@code null}.
     */
    public FormattableObject getEnclosingElement(int depth) {
        ArgumentChecks.ensurePositive("depth", depth);
        depth = (enclosingElements.size() - 1) - depth;
        return (depth >= 0) ? enclosingElements.get(depth) : null;
    }

    /**
     * Returns {@code true} if the element at the given depth specified a contextual unit.
     * This method returns {@code true} if the formattable object given by {@code getEnclosingElement(depth)}
     * has invoked {@link #addContextualUnit(Unit)} with a non-null unit at least once.
     *
     * <div class="note"><b>Note:</b>
     * The main purpose of this method is to allow {@code AXIS[…]} elements to determine if they should
     * inherit the unit specified by the enclosing CRS, or if they should specify their unit explicitly.</div>
     *
     * @param  depth  1 for the immediate parent, 2 for the parent of the parent, <i>etc.</i>
     * @return whether the parent element at the given depth has invoked {@code addContextualUnit(…)} at least once.
     */
    public boolean hasContextualUnit(final int depth) {
        ArgumentChecks.ensurePositive("depth", depth);
        return (depth < Long.SIZE) && (hasContextualUnit & (1L << depth)) != 0;
    }

    /**
     * Adds a unit to use for the next measurements of the quantity {@code Q}. The given unit will apply to
     * all WKT elements containing a value of quantity {@code Q} without their own {@code UNIT[…]} element,
     * until the {@link #restoreContextualUnit(Unit, Unit)} method is invoked.
     *
     * <p>If the given unit is null, then this method does nothing and returns {@code null}.</p>
     *
     * <div class="section">Special case</div>
     * If the WKT conventions are {@code WKT1_COMMON_UNITS}, then this method ignores the given unit
     * and returns {@code null}. See {@link Convention#WKT1_COMMON_UNITS} javadoc for more information.
     *
     * @param  <Q>   the unit quantity.
     * @param  unit  the contextual unit to add, or {@code null} if none.
     * @return the previous contextual unit for quantity {@code Q}, or {@code null} if none.
     */
    @SuppressWarnings("unchecked")
    public <Q extends Quantity<Q>> Unit<Q> addContextualUnit(final Unit<Q> unit) {
        if (unit == null || convention.usesCommonUnits) {
            return null;
        }
        hasContextualUnit |= 1;
        return (Unit<Q>) units.put(unit.getSystemUnit(), unit);
    }

    /**
     * Restores the contextual unit to its previous state before the call to {@link #addContextualUnit(Unit)}.
     * This method is used in the following pattern:
     *
     * {@preformat java
     *   final Unit<?> previous = formatter.addContextualUnit(unit);
     *   // ... format some WKT elements here.
     *   formatter.restoreContextualUnit(unit, previous);
     * }
     *
     * @param  unit      the value given in argument to {@code addContextualUnit(unit)} (can be {@code null}).
     * @param  previous  the value returned by {@code addContextualUnit(unit)} (can be {@code null}).
     * @throws IllegalStateException if this method has not been invoked in the pattern documented above.
     *
     * @since 0.6
     */
    public void restoreContextualUnit(final Unit<?> unit, final Unit<?> previous) {
        if (previous == null) {
            if (unit != null && units.remove(unit.getSystemUnit()) != unit) {
                /*
                 * The unit that we removed was not the expected one. Probably the user has invoked
                 * addContextualUnit(…) again without a matching call to restoreContextualUnit(…).
                 * However this check does not work in Convention.WKT1_COMMON_UNITS mode, since the
                 * map is always empty in that mode.
                 */
                if (!convention.usesCommonUnits) {
                    throw new IllegalStateException();
                }
            }
            hasContextualUnit &= ~1;
        } else if (units.put(previous.getSystemUnit(), previous) != unit) {
            /*
             * The unit that we replaced was not the expected one. Probably the user has invoked
             * addContextualUnit(…) again without a matching call to restoreContextualUnit(…).
             * Note that this case should never happen in Convention.WKT1_COMMON_UNITS mode,
             * since 'previous' should never be non-null in that mode (if the user followed
             * the documented pattern).
             */
            throw new IllegalStateException();
        }
    }

    /**
     * Returns the unit to use instead than the given one, or {@code unit} if there is no replacement.
     * This method searches for a unit specified by {@link #addContextualUnit(Unit)}
     * which {@linkplain Unit#isCompatible(Unit) is compatible} with the given unit.
     *
     * @param  <Q>   the quantity of the unit.
     * @param  unit  the unit to replace by the contextual unit, or {@code null}.
     * @return a contextual unit compatible with the given unit, or {@code unit}
     *         (which may be null) if no contextual unit has been found.
     */
    public <Q extends Quantity<Q>> Unit<Q> toContextualUnit(final Unit<Q> unit) {
        if (unit != null) {
            @SuppressWarnings("unchecked")
            final Unit<Q> candidate = (Unit<Q>) units.get(unit.getSystemUnit());
            if (candidate != null) {
                return candidate;
            }
        }
        return unit;
    }

    /**
     * Returns {@code true} if the WKT written by this formatter is not strictly compliant to the WKT specification.
     * This method returns {@code true} if {@link #setInvalidWKT(IdentifiedObject, Exception)} has been invoked at
     * least once. The action to take regarding invalid WKT is caller-dependent.
     * For example {@link FormattableObject#toString()} will accepts loose WKT formatting and ignore
     * this flag, while {@link FormattableObject#toWKT()} requires strict WKT formatting and will
     * thrown an exception if this flag is set.
     *
     * @return {@code true} if the WKT is invalid.
     */
    public boolean isInvalidWKT() {
        return (warnings != null) || (buffer != null && buffer.length() == 0);
        /*
         * Note: we really use a "and" condition (not an other "or") for the buffer test because
         *       the buffer is reset to 'null' by WKTFormat after a successfull formatting.
         */
    }

    /**
     * Returns the object where to store warnings.
     */
    private Warnings warnings() {
        if (warnings == null) {
            warnings = new Warnings(locale, false, Collections.<String, List<String>>emptyMap());
        }
        return warnings;
    }

    /**
     * Marks the current WKT representation of the given object as not strictly compliant with the WKT specification.
     * This method can be invoked by implementations of {@link FormattableObject#formatTo(Formatter)} when the object
     * to format is more complex than what the WKT specification allows.
     * Applications can test {@link #isInvalidWKT()} later for checking WKT validity.
     *
     * @param  unformattable  the object that can not be formatted,
     * @param  cause  the cause for the failure to format, or {@code null} if the cause is not an exception.
     */
    public void setInvalidWKT(final IdentifiedObject unformattable, final Exception cause) {
        ArgumentChecks.ensureNonNull("unformattable", unformattable);
        String name;
        final Identifier id = unformattable.getName();
        if (id == null || (name = id.getCode()) == null) {
            name = getName(unformattable.getClass());
        }
        setInvalidWKT(name, cause);
    }

    /**
     * Marks the current WKT representation of the given class as not strictly compliant with the WKT specification.
     * This method can be used as an alternative to {@link #setInvalidWKT(IdentifiedObject, Exception)} when the
     * problematic object is not an instance of {@code IdentifiedObject}.
     *
     * @param  unformattable  the class of the object that can not be formatted,
     * @param  cause  the cause for the failure to format, or {@code null} if the cause is not an exception.
     */
    public void setInvalidWKT(final Class<?> unformattable, final Exception cause) {
        ArgumentChecks.ensureNonNull("unformattable", unformattable);
        setInvalidWKT(getName(unformattable), cause);
    }

    /**
     * Implementation of public {@code setInvalidWKT(…)} methods.
     *
     * <div class="note"><b>Note:</b> the message is stored as an {@link InternationalString}
     * in order to defer the actual message formatting until needed.</div>
     */
    private void setInvalidWKT(final String invalidElement, final Exception cause) {
        warnings().add(Errors.formatInternational(Errors.Keys.CanNotRepresentInFormat_2, "WKT", invalidElement), cause, null);
        highlightError = true;
    }

    /**
     * Returns the name of the GeoAPI interface implemented by the given class.
     * If no GeoAPI interface is found, fallback on the class name.
     */
    private static String getName(Class<?> unformattable) {
        if (!unformattable.isInterface()) {
            for (final Class<?> candidate : unformattable.getInterfaces()) {
                if (candidate.getName().startsWith("org.opengis.")) {
                    unformattable = candidate;
                    break;
                }
            }
        }
        return Classes.getShortName(unformattable);
    }

    /**
     * Returns the warnings, or {@code null} if none.
     */
    final Warnings getWarnings() {
        return warnings;
    }

    /**
     * Appends the warnings after the WKT string. If there is no warnings, then this method does nothing.
     * If this method is invoked, then it shall be the last method before {@link #toWKT()}.
     */
    final void appendWarnings() {
        final Warnings warnings = this.warnings;                    // Protect against accidental changes.
        if (warnings != null) {
            final StringBuffer buffer = this.buffer;
            final String ln = System.lineSeparator();
            buffer.append(ln).append(ln);
            if (colors != null) {
                buffer.append(X364.BACKGROUND_RED.sequence()).append(X364.BOLD.sequence()).append(' ');
            }
            buffer.append(Vocabulary.getResources(locale).getLabel(Vocabulary.Keys.Warnings));
            if (colors != null) {
                buffer.append(' ').append(X364.RESET.sequence()).append(X364.FOREGROUND_RED.sequence());
            }
            buffer.append(ln);
            final int n = warnings.getNumMessages();
            final Set<String> done = new HashSet<>();
            for (int i=0; i<n; i++) {
                String message = Exceptions.getLocalizedMessage(warnings.getException(i), locale);
                if (message == null) {
                    message = warnings.getMessage(i);
                }
                if (done.add(message)) {
                    buffer.append("  • ").append(message).append(ln);
                }
            }
        }
    }

    /**
     * Returns the WKT formatted by this object.
     *
     * @return the WKT formatted by this formatter.
     */
    public String toWKT() {
        return buffer.toString();
    }

    /**
     * Returns a string representation of this formatter for debugging purpose.
     *
     * @return a string representation of this formatter.
     */
    @Debug
    @Override
    public String toString() {
        final StringBuilder b = new StringBuilder(Classes.getShortClassName(this));
        String separator = " of ";
        for (int i=enclosingElements.size(); --i >= 0;) {
            b.append(separator).append(Classes.getShortClassName(enclosingElements.get(i)));
            separator = " inside ";
        }
        return b.toString();
    }

    /**
     * Clears this formatter before formatting a new object.
     * This method clears also the {@linkplain #isInvalidWKT() WKT validity flag}.
     */
    final void clear() {
        /*
         * Configuration options (indentation, colors, conventions) are left unchanged.
         * We do not mention that fact in the Javadoc because those options do not appear
         * in the Formatter public API (they are in the WKTFormat API instead).
         */
        if (buffer != null) {
            buffer.setLength(0);
        }
        enclosingElements.clear();
        units.clear();
        hasContextualUnit = 0;
        elementStart      = 0;
        colorApplied      = 0;
        margin            = 0;
        requestNewLine    = false;
        isComplement      = false;
        highlightError    = false;
        warnings          = null;
    }
}<|MERGE_RESOLUTION|>--- conflicted
+++ resolved
@@ -782,13 +782,8 @@
             appendForSubtypes(object);
         }
         if (showIDs) {
-<<<<<<< HEAD
             Collection<ReferenceIdentifier> identifiers = object.getIdentifiers();
-            if (identifiers != null) {  // Paranoiac check
-=======
-            Collection<? extends Identifier> identifiers = object.getIdentifiers();
             if (identifiers != null) {                                                  // Paranoiac check
->>>>>>> 17901415
                 if (filterID) {
                     for (final ReferenceIdentifier id : identifiers) {
                         if (Citations.identifierMatches(authority, id.getAuthority())) {
