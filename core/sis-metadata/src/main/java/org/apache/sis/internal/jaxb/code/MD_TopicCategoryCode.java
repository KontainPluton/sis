/*
 * Licensed to the Apache Software Foundation (ASF) under one or more
 * contributor license agreements.  See the NOTICE file distributed with
 * this work for additional information regarding copyright ownership.
 * The ASF licenses this file to You under the Apache License, Version 2.0
 * (the "License"); you may not use this file except in compliance with
 * the License.  You may obtain a copy of the License at
 *
 *     http://www.apache.org/licenses/LICENSE-2.0
 *
 * Unless required by applicable law or agreed to in writing, software
 * distributed under the License is distributed on an "AS IS" BASIS,
 * WITHOUT WARRANTIES OR CONDITIONS OF ANY KIND, either express or implied.
 * See the License for the specific language governing permissions and
 * limitations under the License.
 */
package org.apache.sis.internal.jaxb.code;

import javax.xml.bind.annotation.XmlElement;
import org.opengis.metadata.identification.TopicCategory;
import org.apache.sis.internal.jaxb.gmd.CodeListAdapter;
import org.apache.sis.internal.jaxb.gmd.CodeListUID;


/**
 * JAXB adapter for {@link TopicCategory}, in order to integrate the value in an element
 * complying with ISO-19139 standard. See package documentation for more information
 * about the handling of {@code CodeList} in ISO-19139.
 *
 * @author  Cédric Briançon (Geomatys)
 * @author  Guihem Legal (Geomatys)
 * @author  Martin Desruisseaux (Geomatys)
 * @since   0.3
 * @version 0.3
 * @module
 */
public final class MD_TopicCategoryCode extends CodeListAdapter<MD_TopicCategoryCode, TopicCategory> {
    /**
     * Empty constructor for JAXB only.
     */
    public MD_TopicCategoryCode() {
    }

    /**
     * Creates a new adapter for the given proxy.
     */
    private MD_TopicCategoryCode(final CodeListUID value) {
        super(value);
    }

    /**
     * {@inheritDoc}
     *
<<<<<<< HEAD
     * @return The wrapper for the code list value.
=======
     * @param  wrapper  the wrapper.
     * @return the wrapped value.
>>>>>>> c16f4795
     */
    @Override
    protected MD_TopicCategoryCode wrap(final CodeListUID value) {
        return new MD_TopicCategoryCode(value);
    }

    /**
     * {@inheritDoc}
     *
<<<<<<< HEAD
     * @return The code list class.
=======
     * @param  e  the value to wrap.
     * @return the wrapped value.
>>>>>>> c16f4795
     */
    @Override
    protected Class<TopicCategory> getCodeListClass() {
        return TopicCategory.class;
    }

    /**
     * Returns {@code true} since this code list is actually an enum.
     */
    @Override
    protected boolean isEnum() {
        return true;
    }

    /**
     * Invoked by JAXB on marshalling.
     *
     * @return The value to be marshalled.
     */
    @Override
    @XmlElement(name = "MD_TopicCategoryCode")
    public CodeListUID getElement() {
        return identifier;
    }

    /**
     * Invoked by JAXB on unmarshalling.
     *
     * @param value The unmarshalled value.
     */
    public void setElement(final CodeListUID value) {
        identifier = value;
    }
}<|MERGE_RESOLUTION|>--- conflicted
+++ resolved
@@ -51,12 +51,7 @@
     /**
      * {@inheritDoc}
      *
-<<<<<<< HEAD
-     * @return The wrapper for the code list value.
-=======
-     * @param  wrapper  the wrapper.
-     * @return the wrapped value.
->>>>>>> c16f4795
+     * @return the wrapper for the code list value.
      */
     @Override
     protected MD_TopicCategoryCode wrap(final CodeListUID value) {
@@ -66,12 +61,7 @@
     /**
      * {@inheritDoc}
      *
-<<<<<<< HEAD
-     * @return The code list class.
-=======
-     * @param  e  the value to wrap.
-     * @return the wrapped value.
->>>>>>> c16f4795
+     * @return the code list class.
      */
     @Override
     protected Class<TopicCategory> getCodeListClass() {
