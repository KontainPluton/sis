/*
 * Licensed to the Apache Software Foundation (ASF) under one or more
 * contributor license agreements.  See the NOTICE file distributed with
 * this work for additional information regarding copyright ownership.
 * The ASF licenses this file to You under the Apache License, Version 2.0
 * (the "License"); you may not use this file except in compliance with
 * the License.  You may obtain a copy of the License at
 *
 *     http://www.apache.org/licenses/LICENSE-2.0
 *
 * Unless required by applicable law or agreed to in writing, software
 * distributed under the License is distributed on an "AS IS" BASIS,
 * WITHOUT WARRANTIES OR CONDITIONS OF ANY KIND, either express or implied.
 * See the License for the specific language governing permissions and
 * limitations under the License.
 */
package org.apache.sis.metadata.iso.lineage;

import java.util.Date;
import java.util.Collection;
import javax.xml.bind.annotation.XmlType;
import javax.xml.bind.annotation.XmlSeeAlso;
import javax.xml.bind.annotation.XmlElement;
import javax.xml.bind.annotation.XmlRootElement;
import org.opengis.annotation.UML;
import org.opengis.util.InternationalString;
import org.opengis.metadata.citation.Citation;
import org.opengis.metadata.citation.ResponsibleParty;
import org.opengis.metadata.quality.Scope;
import org.opengis.metadata.lineage.Source;
import org.opengis.metadata.lineage.Processing;
import org.opengis.metadata.lineage.ProcessStep;
import org.opengis.metadata.lineage.ProcessStepReport;
import org.apache.sis.metadata.iso.ISOMetadata;
import org.apache.sis.util.iso.Types;
import org.apache.sis.xml.Namespaces;

import static org.opengis.annotation.Obligation.OPTIONAL;
import static org.opengis.annotation.Specification.ISO_19115;
import static org.apache.sis.internal.metadata.MetadataUtilities.toDate;
import static org.apache.sis.internal.metadata.MetadataUtilities.toMilliseconds;


/**
 * Information about an event or transformation in the life of a resource.
 * Includes the process used to maintain the resource.
 *
 * <p><b>Limitations:</b></p>
 * <ul>
 *   <li>Instances of this class are not synchronized for multi-threading.
 *       Synchronization, if needed, is caller's responsibility.</li>
 *   <li>Serialized objects of this class are not guaranteed to be compatible with future Apache SIS releases.
 *       Serialization support is appropriate for short term storage or RMI between applications running the
 *       same version of Apache SIS. For long term storage, use {@link org.apache.sis.xml.XML} instead.</li>
 * </ul>
 *
 * @author  Martin Desruisseaux (IRD, Geomatys)
 * @author  Touraïvane (IRD)
 * @author  Cédric Briançon (Geomatys)
 * @author  Rémi Maréchal (Geomatys)
 * @since   0.3
 * @version 0.5
 * @module
 */
@SuppressWarnings("CloneableClassWithoutClone")                 // ModifiableMetadata needs shallow clones.
@XmlType(name = "LI_ProcessStep_Type", propOrder = {
    "description",
    "rationale",
    "date",
    "processors",
    "sources",
    "outputs",
    "processingInformation",
    "reports"
})
@XmlRootElement(name = "LI_ProcessStep")
@XmlSeeAlso(org.apache.sis.internal.jaxb.gmi.LE_ProcessStep.class)
public class DefaultProcessStep extends ISOMetadata implements ProcessStep {
    /**
     * Serial number for inter-operability with different versions.
     */
    private static final long serialVersionUID = -3511714360929580873L;

    /**
     * Description of the event, including related parameters or tolerances.
     */
    private InternationalString description;

    /**
     * Requirement or purpose for the process step.
     */
    private InternationalString rationale;

    /**
     * Date and time or range of date and time on or over which the process step occurred,
     * in milliseconds elapsed since January 1st, 1970. If there is no such date, then this
     * field is set to the special value {@link Long#MIN_VALUE}.
     */
    private long date = Long.MIN_VALUE;

    /**
     * Identification of, and means of communication with, person(s) and
     * organization(s) associated with the process step.
     */
    private Collection<ResponsibleParty> processors;

    /**
     * Process step documentation.
     */
    private Collection<Citation> references;

    /**
     * Type of resource and / or extent to which the process step applies.
     */
    private Scope scope;

    /**
     * Information about the source data used in creating the data specified by the scope.
     */
    private Collection<Source> sources;

    /**
     * Description of the product generated as a result of the process step.
     */
    private Collection<Source> outputs;

    /**
     * Comprehensive information about the procedure by which the algorithm was applied
     * to derive geographic data from the raw instrument measurements, such as datasets,
     * software used, and the processing environment.
     */
    private Processing processingInformation;

    /**
     * Report generated by the process step.
     */
    private Collection<ProcessStepReport> reports;

    /**
     * Creates an initially empty process step.
     */
    public DefaultProcessStep() {
    }

    /**
     * Creates a process step initialized to the given description.
     *
     * @param description  description of the event, including related parameters or tolerances.
     */
    public DefaultProcessStep(final CharSequence description) {
        this.description = Types.toInternationalString(description);
    }

    /**
     * Constructs a new instance initialized with the values from the specified metadata object.
     * This is a <cite>shallow</cite> copy constructor, since the other metadata contained in the
     * given object are not recursively copied.
     *
     * @param  object  the metadata to copy values from, or {@code null} if none.
     *
     * @see #castOrCopy(ProcessStep)
     */
    public DefaultProcessStep(final ProcessStep object) {
        super(object);
        if (object != null) {
            description           = object.getDescription();
            rationale             = object.getRationale();
            date                  = toMilliseconds(object.getDate());
            processors            = copyCollection(object.getProcessors(), ResponsibleParty.class);
            sources               = copyCollection(object.getSources(), Source.class);
            outputs               = copyCollection(object.getOutputs(), Source.class);
            processingInformation = object.getProcessingInformation();
            reports               = copyCollection(object.getReports(), ProcessStepReport.class);
            if (object instanceof DefaultProcessStep) {
                references = copyCollection(((DefaultProcessStep) object).getReferences(), Citation.class);
                scope      = ((DefaultProcessStep) object).getScope();
            }
        }
    }

    /**
     * Returns a SIS metadata implementation with the values of the given arbitrary implementation.
     * This method performs the first applicable action in the following choices:
     *
     * <ul>
     *   <li>If the given object is {@code null}, then this method returns {@code null}.</li>
     *   <li>Otherwise if the given object is already an instance of
     *       {@code DefaultProcessStep}, then it is returned unchanged.</li>
     *   <li>Otherwise a new {@code DefaultProcessStep} instance is created using the
     *       {@linkplain #DefaultProcessStep(ProcessStep) copy constructor}
     *       and returned. Note that this is a <cite>shallow</cite> copy operation, since the other
     *       metadata contained in the given object are not recursively copied.</li>
     * </ul>
     *
     * @param  object  the object to get as a SIS implementation, or {@code null} if none.
     * @return a SIS implementation containing the values of the given object (may be the
     *         given object itself), or {@code null} if the argument was null.
     */
    public static DefaultProcessStep castOrCopy(final ProcessStep object) {
        if (object == null || object instanceof DefaultProcessStep) {
            return (DefaultProcessStep) object;
        }
        return new DefaultProcessStep(object);
    }

    /**
     * Returns the description of the event, including related parameters or tolerances.
     *
     * @return description of the event, or {@code null}.
     */
    @Override
    @XmlElement(name = "description", required = true)
    public InternationalString getDescription() {
        return description;
    }

    /**
     * Sets the description of the event, including related parameters or tolerances.
     *
     * @param  newValue  the new description.
     */
    public void setDescription(final InternationalString newValue) {
        checkWritePermission();
        description = newValue;
    }

    /**
     * Returns the requirement or purpose for the process step.
     *
     * @return requirement or purpose for the process step, or {@code null}.
     */
    @Override
    @XmlElement(name = "rationale")
    public InternationalString getRationale() {
        return rationale;
    }

    /**
     * Sets the requirement or purpose for the process step.
     *
     * @param  newValue  the new rationale.
     */
    public void setRationale(final InternationalString newValue) {
        checkWritePermission();
        rationale = newValue;
    }

    /**
     * Returns the date and time or range of date and time on or over which the process step occurred.
     *
     * @return date on or over which the process step occurred, or {@code null}.
     */
    @Override
    @XmlElement(name = "dateTime")
    public Date getDate() {
        return toDate(date);
    }

    /**
     * Sets the date and time or range of date and time on or over which the process step occurred.
     *
     * @param  newValue  the new date.
     */
    public void setDate(final Date newValue) {
        checkWritePermission();
        date = toMilliseconds(newValue);
    }

    /**
     * Returns the identification of, and means of communication with, person(s) and
     * organization(s) associated with the process step.
     *
<<<<<<< HEAD
     * <div class="warning"><b>Upcoming API change — generalization</b><br>
     * As of ISO 19115:2014, {@code ResponsibleParty} is replaced by the {@link Responsibility} parent interface.
     * This change may be applied in GeoAPI 4.0.
     * </div>
     *
     * @return Means of communication with person(s) and organization(s) associated with the process step.
=======
     * @return means of communication with person(s) and organization(s) associated with the process step.
>>>>>>> c16f4795
     */
    @Override
    @XmlElement(name = "processor")
    public Collection<ResponsibleParty> getProcessors() {
        return processors = nonNullCollection(processors, ResponsibleParty.class);
    }

    /**
     * Identification of, and means of communication with, person(s) and
     * organization(s) associated with the process step.
     *
<<<<<<< HEAD
     * <div class="warning"><b>Upcoming API change — generalization</b><br>
     * As of ISO 19115:2014, {@code ResponsibleParty} is replaced by the {@link Responsibility} parent interface.
     * This change may be applied in GeoAPI 4.0.
     * </div>
     *
     * @param newValues The new processors.
=======
     * @param  newValues  the new processors.
>>>>>>> c16f4795
     */
    public void setProcessors(final Collection<? extends ResponsibleParty> newValues) {
        processors = writeCollection(newValues, processors, ResponsibleParty.class);
    }

    /**
     * Returns the process step documentation.
     *
     * @return process step documentation.
     *
     * @since 0.5
     */
/// @XmlElement(name = "reference")
    @UML(identifier="reference", obligation=OPTIONAL, specification=ISO_19115)
    public Collection<Citation> getReferences() {
        return references = nonNullCollection(references, Citation.class);
    }

    /**
     * Sets the process step documentation.
     *
     * @param  newValues  the new documentation.
     *
     * @since 0.5
     */
    public void setReferences(final Collection<? extends Citation> newValues){
        references = writeCollection(newValues, references, Citation.class);
    }

    /**
     * Returns the type of resource and / or extent to which the process step applies.
     *
     * @return type of resource, or {@code null} if none.
     *
     * @since 0.5
     */
/// @XmlElement(name = "scope")
    @UML(identifier="scope", obligation=OPTIONAL, specification=ISO_19115)
    public Scope getScope() {
        return scope;
    }

    /**
     * Sets the type of resource and / or extent to which the process step applies.
     *
     * @param  newValue  the new type of resource.
     *
     * @since 0.5
     */
    public void setScope(final Scope newValue) {
        checkWritePermission();
        scope = newValue;
    }

    /**
     * Returns the information about the source data used in creating the data specified by the scope.
     *
     * @return information about the source data used in creating the data.
     */
    @Override
    @XmlElement(name = "source")
    public Collection<Source> getSources() {
        return sources = nonNullCollection(sources, Source.class);
    }

    /**
     * Information about the source data used in creating the data specified by the scope.
     *
     * @param  newValues  the new sources.
     */
    public void setSources(final Collection<? extends Source> newValues) {
        sources = writeCollection(newValues, sources, Source.class);
    }

    /**
     * Returns the description of the product generated as a result of the process step.
     *
     * @return product generated as a result of the process step.
     */
    @Override
    @XmlElement(name = "output", namespace = Namespaces.GMI)
    public Collection<Source> getOutputs() {
        return outputs = nonNullCollection(outputs, Source.class);
    }

    /**
     * Sets the description of the product generated as a result of the process step.
     *
     * @param  newValues  the new output values.
     */
    public void setOutputs(final Collection<? extends Source> newValues) {
        outputs = writeCollection(newValues, outputs, Source.class);
    }

    /**
     * Returns the comprehensive information about the procedure by which the algorithm
     * was applied to derive geographic data from the raw instrument measurements, such
     * as datasets, software used, and the processing environment.
     *
     * @return procedure by which the algorithm was applied to derive geographic data, or {@code null}.
     */
    @Override
    @XmlElement(name = "processingInformation", namespace = Namespaces.GMI)
    public Processing getProcessingInformation() {
        return processingInformation;
    }

    /**
     * Sets the comprehensive information about the procedure by which the algorithm was
     * applied to derive geographic data from the raw instrument measurements, such as
     * datasets, software used, and the processing environment.
     *
     * @param  newValue  the new processing information value.
     */
    public void setProcessingInformation(final Processing newValue) {
        checkWritePermission();
        processingInformation = newValue;
    }

    /**
     * Returns the report generated by the process step.
     *
     * @return report generated by the process step.
     */
    @Override
    @XmlElement(name = "report", namespace = Namespaces.GMI)
    public Collection<ProcessStepReport> getReports() {
        return reports = nonNullCollection(reports, ProcessStepReport.class);
    }

    /**
     * Sets the report generated by the process step.
     *
     * @param  newValues  the new process step report values.
     */
    public void setReports(final Collection<? extends ProcessStepReport> newValues) {
        reports = writeCollection(newValues, reports, ProcessStepReport.class);
    }
}<|MERGE_RESOLUTION|>--- conflicted
+++ resolved
@@ -270,16 +270,12 @@
      * Returns the identification of, and means of communication with, person(s) and
      * organization(s) associated with the process step.
      *
-<<<<<<< HEAD
      * <div class="warning"><b>Upcoming API change — generalization</b><br>
      * As of ISO 19115:2014, {@code ResponsibleParty} is replaced by the {@link Responsibility} parent interface.
      * This change may be applied in GeoAPI 4.0.
      * </div>
      *
-     * @return Means of communication with person(s) and organization(s) associated with the process step.
-=======
      * @return means of communication with person(s) and organization(s) associated with the process step.
->>>>>>> c16f4795
      */
     @Override
     @XmlElement(name = "processor")
@@ -291,16 +287,12 @@
      * Identification of, and means of communication with, person(s) and
      * organization(s) associated with the process step.
      *
-<<<<<<< HEAD
      * <div class="warning"><b>Upcoming API change — generalization</b><br>
      * As of ISO 19115:2014, {@code ResponsibleParty} is replaced by the {@link Responsibility} parent interface.
      * This change may be applied in GeoAPI 4.0.
      * </div>
      *
-     * @param newValues The new processors.
-=======
      * @param  newValues  the new processors.
->>>>>>> c16f4795
      */
     public void setProcessors(final Collection<? extends ResponsibleParty> newValues) {
         processors = writeCollection(newValues, processors, ResponsibleParty.class);
