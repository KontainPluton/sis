--- conflicted
+++ resolved
@@ -82,14 +82,6 @@
          * Verify metadata property.
          */
         assertTrue(metadata.getContacts().isEmpty());
-<<<<<<< HEAD
-        /*
-         * Verify warning message emitted during unmarshalling.
-         */
-        assertEquals("warning", "NullCollectionElement_1", resourceKey);
-        assertArrayEquals("warning", new String[] {"CheckedArrayList<ResponsibleParty>"}, parameters);
-=======
->>>>>>> 2cb5cd9d
     }
 
     /**
