--- conflicted
+++ resolved
@@ -132,13 +132,6 @@
       <artifactId>sis-utility</artifactId>
       <version>${project.version}</version>
     </dependency>
-<<<<<<< HEAD
-    <dependency>
-      <groupId>org.opengis</groupId>
-      <artifactId>geoapi</artifactId>
-    </dependency>
-=======
->>>>>>> bebfc21d
 
     <!-- Test dependencies -->
     <dependency>
