--- conflicted
+++ resolved
@@ -1002,11 +1002,7 @@
      * Compares to the specified envelope for equality up to the specified tolerance value.
      * The tolerance value {@code eps} can be either relative to the {@linkplain #getSpan(int)
      * envelope span} along each dimension or can be an absolute value (as for example some
-<<<<<<< HEAD
-     * ground resolution of a grid coverage).
-=======
      * ground resolution of a {@linkplain org.apache.sis.coverage.grid.GridCoverage grid coverage}).
->>>>>>> e3e6efa0
      *
      * <ul>
      *   <li>If {@code epsIsRelative} is set to {@code true}, the actual tolerance value for a
