--- conflicted
+++ resolved
@@ -104,60 +104,7 @@
      *
      * @param  properties The properties to be given to the identified object.
      * @param  operations The sequence of operations. Shall contains at least two operations.
-<<<<<<< HEAD
-     * @param  factory    The math transform factory to use for math transforms concatenation.
-     * @throws FactoryException if the factory can not concatenate the math transforms.
-     */
-    public DefaultConcatenatedOperation(final Map<String,?> properties,
-                                        final CoordinateOperation[] operations,
-                                        final MathTransformFactory factory)
-            throws FactoryException
-    {
-        this(properties, new ArrayList<CoordinateOperation>(operations.length), operations, factory);
-    }
-
-    /**
-     * Work around for RFE #4093999 in Sun's bug database
-     * ("Relax constraint on placement of this()/super() call in constructors").
-     */
-    private DefaultConcatenatedOperation(final Map<String,?> properties,
-                                         final ArrayList<CoordinateOperation> list,
-                                         final CoordinateOperation[] operations,
-                                         final MathTransformFactory factory)
-            throws FactoryException
-    {
-        this(properties, expand(properties, operations, list, factory, true), list);
-    }
-
-    /**
-     * Work around for RFE #4093999 in Sun's bug database
-     * ("Relax constraint on placement of this()/super() call in constructors").
-     */
-    private DefaultConcatenatedOperation(final Map<String,?> properties,
-                                         final MathTransform transform,
-                                         final List<CoordinateOperation> operations)
-    {
-        super(mergeAccuracy(properties, operations),
-              operations.get(0).getSourceCRS(),
-              operations.get(operations.size() - 1).getTargetCRS(),
-              null, transform);
-
-        this.operations = UnmodifiableArrayList.wrap(operations.toArray(new CoordinateOperation[operations.size()]));
-    }
-
-    /**
-     * Transforms the list of operations into a list of single operations.
-     * This method also checks for null value and makes sure that all CRS dimensions match.
-     *
-     * @param  operations    The array of operations to expand.
-     * @param  target        The destination list in which to add {@code SingleOperation}.
-     * @param  factory       The math transform factory to use.
-     * @param  wantTransform {@code true} if the concatenated math transform should be computed.
-     *         This is set to {@code false} only when this method invokes itself recursively.
-     * @return The concatenated math transform, or {@code null} if {@code wantTransform} was {@code false}.
-=======
      * @param  mtFactory  The math transform factory to use for math transforms concatenation.
->>>>>>> f0a20860
      * @throws FactoryException if the factory can not concatenate the math transforms.
      */
     public DefaultConcatenatedOperation(final Map<String,?> properties, CoordinateOperation[] operations,
