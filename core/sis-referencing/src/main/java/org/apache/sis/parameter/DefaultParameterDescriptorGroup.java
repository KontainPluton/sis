/*
 * Licensed to the Apache Software Foundation (ASF) under one or more
 * contributor license agreements.  See the NOTICE file distributed with
 * this work for additional information regarding copyright ownership.
 * The ASF licenses this file to You under the Apache License, Version 2.0
 * (the "License"); you may not use this file except in compliance with
 * the License.  You may obtain a copy of the License at
 *
 *     http://www.apache.org/licenses/LICENSE-2.0
 *
 * Unless required by applicable law or agreed to in writing, software
 * distributed under the License is distributed on an "AS IS" BASIS,
 * WITHOUT WARRANTIES OR CONDITIONS OF ANY KIND, either express or implied.
 * See the License for the specific language governing permissions and
 * limitations under the License.
 */
package org.apache.sis.parameter;

import java.util.Map;
import java.util.Set;
import java.util.List;
import java.util.HashSet;
import java.util.Collections;
import javax.xml.bind.annotation.XmlType;
import javax.xml.bind.annotation.XmlElement;
import javax.xml.bind.annotation.XmlRootElement;
import org.opengis.parameter.ParameterValueGroup;
import org.opengis.parameter.ParameterDescriptorGroup;
import org.opengis.parameter.GeneralParameterDescriptor;
import org.opengis.parameter.ParameterNotFoundException;
import org.opengis.parameter.InvalidParameterNameException;
import org.apache.sis.internal.jaxb.referencing.CC_OperationParameterGroup;
import org.apache.sis.internal.metadata.MetadataUtilities;
import org.apache.sis.internal.referencing.Resources;
import org.apache.sis.referencing.IdentifiedObjects;
import org.apache.sis.internal.util.UnmodifiableArrayList;
import org.apache.sis.util.resources.Errors;
import org.apache.sis.util.ArgumentChecks;
import org.apache.sis.util.ComparisonMode;

import static org.apache.sis.util.Utilities.deepEquals;


/**
 * The definition of a group of related parameters used by an operation method.
 * {@code DefaultParameterDescriptorGroup} instances are immutable and thus thread-safe.
 *
 * <div class="section">Instantiation</div>
 * Parameter descriptors are usually pre-defined by the SIS library and available through the following methods:
 *
 * <ul>
 *   <li>{@link org.apache.sis.referencing.operation.DefaultOperationMethod#getParameters()}</li>
 * </ul>
 *
 * If nevertheless a {@code ParameterDescriptorGroup} needs to be instantiated directly,
 * then the {@link ParameterBuilder} class may make the task easier.
 *
 * <div class="note"><b>Example:</b>
 * The following example declares the parameters for a <cite>Mercator (variant A)</cite> projection method
 * valid from 80°S to 84°N on all the longitude range (±180°).
 *
 * {@preformat java
 *     class Mercator {
 *         static final ParameterDescriptorGroup PARAMETERS;
 *         static {
 *             ParameterBuilder builder = new ParameterBuilder();
 *             builder.setCodeSpace(Citations.EPSG, "EPSG").setRequired(true);
 *             ParameterDescriptor<?>[] parameters = {
 *                 builder.addName("Latitude of natural origin")    .createBounded( -80,  +84, 0, Units.DEGREE),
 *                 builder.addName("Longitude of natural origin")   .createBounded(-180, +180, 0, Units.DEGREE),
 *                 builder.addName("Scale factor at natural origin").createStrictlyPositive(1, Units.UNITY),
 *                 builder.addName("False easting")                 .create(0, Units.METRE),
 *                 builder.addName("False northing")                .create(0, Units.METRE)
 *             };
 *             builder.addIdentifier("9804")                    // Primary key in EPSG database.
 *                    .addName("Mercator (variant A)")          // EPSG name since October 2010.
 *                    .addName("Mercator (1SP)")                // EPSG name prior October 2010.
 *                    .addName(Citations.OGC, "Mercator_1SP");  // Name found in some OGC specifications.
 *             PARAMETERS = builder.createGroup(parameters);
 *         }
 *     }
 * }
 * </div>
 *
 * @author  Martin Desruisseaux (IRD, Geomatys)
 * @author  Johann Sorel (Geomatys)
 * @since   0.4
 * @version 0.6
 * @module
 *
 * @see DefaultParameterValueGroup
 * @see DefaultParameterDescriptor
 */
@XmlType(name = "OperationParameterGroupType")
@XmlRootElement(name = "OperationParameterGroup")
public class DefaultParameterDescriptorGroup extends AbstractParameterDescriptor implements ParameterDescriptorGroup {
    /**
     * Serial number for inter-operability with different versions.
     */
    private static final long serialVersionUID = 6058599597772994456L;

    /**
     * The {@linkplain #descriptors() parameter descriptors} for this group.
     *
     * <p><b>Consider this field as final!</b>
     * This field is modified only at unmarshalling time by {@link #setDescriptors(GeneralParameterDescriptor[])}</p>
     *
     * @see #descriptors()
     */
    private List<GeneralParameterDescriptor> descriptors;

    /**
     * Constructs a parameter group from a set of properties. The properties map is given unchanged to the
     * {@linkplain AbstractParameterDescriptor#AbstractParameterDescriptor(Map, int, int) super-class constructor}.
     * The following table is a reminder of main (not all) properties:
     *
     * <table class="sis">
     *   <caption>Recognized properties (non exhaustive list)</caption>
     *   <tr>
     *     <th>Property name</th>
     *     <th>Value type</th>
     *     <th>Returned by</th>
     *   </tr>
     *   <tr>
     *     <td>{@value org.opengis.referencing.IdentifiedObject#NAME_KEY}</td>
     *     <td>{@link org.opengis.referencing.ReferenceIdentifier} or {@link String}</td>
     *     <td>{@link #getName()}</td>
     *   </tr>
     *   <tr>
     *     <td>{@value org.opengis.referencing.IdentifiedObject#ALIAS_KEY}</td>
     *     <td>{@link org.opengis.util.GenericName} or {@link CharSequence} (optionally as array)</td>
     *     <td>{@link #getAlias()}</td>
     *   </tr>
     *   <tr>
     *     <td>{@value org.opengis.referencing.IdentifiedObject#IDENTIFIERS_KEY}</td>
     *     <td>{@link org.opengis.referencing.ReferenceIdentifier} (optionally as array)</td>
     *     <td>{@link #getIdentifiers()}</td>
     *   </tr>
     *   <tr>
     *     <td>{@value org.opengis.metadata.Identifier#DESCRIPTION_KEY}</td>
     *     <td>{@link org.opengis.util.InternationalString} or {@link String}</td>
     *     <td>{@link #getDescription()}</td>
     *   </tr>
     *   <tr>
     *     <td>{@value org.opengis.referencing.IdentifiedObject#REMARKS_KEY}</td>
     *     <td>{@link org.opengis.util.InternationalString} or {@link String}</td>
     *     <td>{@link #getRemarks()}</td>
     *   </tr>
     * </table>
     *
     * @param properties     the properties to be given to the new parameter group.
     * @param minimumOccurs  the {@linkplain #getMinimumOccurs() minimum number of times} that values
     *                       for this parameter group are required, or 0 if no restriction.
     * @param maximumOccurs  the {@linkplain #getMaximumOccurs() maximum number of times} that values
     *                       for this parameter group are required, or {@link Integer#MAX_VALUE} if no restriction.
     * @param parameters     the {@linkplain #descriptors() parameter descriptors} for this group.
     *
     * @throws InvalidParameterNameException if a parameter name is duplicated.
     */
    public DefaultParameterDescriptorGroup(final Map<String,?> properties,
            final int minimumOccurs, final int maximumOccurs, GeneralParameterDescriptor... parameters)
    {
        super(properties, minimumOccurs, maximumOccurs);
        ArgumentChecks.ensureNonNull("parameters", parameters);
        verifyNames(properties, parameters = parameters.clone());
        descriptors = asList(parameters);
    }

    /**
     * Constructs a group with the same parameters than another group. This is a convenience constructor for
     * operations that expect the same parameters than another operation, but perform a different process.
     *
     * <div class="note"><b>Example:</b>
     * the various <cite>"Coordinate Frame Rotation"</cite> variants (EPSG codes 1032, 1038 and 9607)
     * expect the same parameters than their <cite>"Position Vector transformation"</cite> counterpart
     * (EPSG codes 1033, 1037 and 9606) but perform the rotation in the opposite direction.</div>
     *
     * @param properties  the properties to be given to the new parameter group.
     * @param parameters  the existing group from which to copy the {@linkplain #descriptors() parameter descriptors}.
     *
     * @since 0.7
     */
    public DefaultParameterDescriptorGroup(final Map<String,?> properties, final ParameterDescriptorGroup parameters) {
        super(properties, parameters.getMinimumOccurs(), parameters.getMaximumOccurs());
        descriptors = parameters.descriptors();    // We will share the same instance if it is safe.
        if (!(parameters instanceof DefaultParameterDescriptorGroup)
            || ((DefaultParameterDescriptorGroup) parameters).descriptors != descriptors)
        {
            // Note sure where the list come from, we are better to copy its content.
            final GeneralParameterDescriptor[] p = descriptors.toArray(new GeneralParameterDescriptor[descriptors.size()]);
            verifyNames(properties, p);
            descriptors = asList(p);
        }
    }

    /**
     * Creates a mandatory parameter group without cloning the given array. This constructor shall
     * be used only when we know that the given array is already a copy of the user-provided array.
     */
    DefaultParameterDescriptorGroup(final Map<String,?> properties, final GeneralParameterDescriptor[] parameters) {
        super(properties, 1, 1);
        verifyNames(properties, parameters);
        descriptors = asList(parameters);
    }

    /**
     * Ensures that the given name array does not contain duplicate values.
     *
     * @param  properties  the properties given to the constructor, or {@code null} if unknown.
     */
    private static void verifyNames(final Map<String,?> properties, final GeneralParameterDescriptor[] parameters) {
        for (int i=0; i<parameters.length; i++) {
            final GeneralParameterDescriptor parameter = parameters[i];
            ArgumentChecks.ensureNonNullElement("parameters", i, parameter);
            final String name = parameter.getName().getCode();
            for (int j=0; j<i; j++) {
                if (IdentifiedObjects.isHeuristicMatchForName(parameters[j], name)) {
                    throw new InvalidParameterNameException(Resources.forProperties(properties).getString(
                            Resources.Keys.DuplicatedParameterName_4, Verifier.getDisplayName(parameters[j]), j, name, i),
                            name);
                }
            }
        }
    }

    /**
     * Creates a new descriptor with the same values than the specified one.
     * This copy constructor provides a way to convert an arbitrary implementation into a SIS one or a
     * user-defined one (as a subclass), usually in order to leverage some implementation-specific API.
     *
     * <p>This constructor performs a shallow copy, i.e. the properties are not cloned.</p>
     *
     * @param  descriptor  the descriptor to shallow copy.
     *
     * @see #castOrCopy(ParameterDescriptorGroup)
     */
    protected DefaultParameterDescriptorGroup(final ParameterDescriptorGroup descriptor) {
        super(descriptor);
        final List<GeneralParameterDescriptor> c = descriptor.descriptors();
        if (descriptor instanceof DefaultParameterDescriptorGroup &&
                ((DefaultParameterDescriptorGroup) descriptor).descriptors == c)
        {
            descriptors = c; // Share the immutable instance (no need to clone).
        } else {
            descriptors = asList(c.toArray(new GeneralParameterDescriptor[c.size()]));
        }
    }

    /**
     * Returns the given array of parameters as an unmodifiable list.
     */
    private static List<GeneralParameterDescriptor> asList(final GeneralParameterDescriptor[] parameters) {
        switch (parameters.length) {
            case 0:  return Collections.emptyList();
            case 1:  return Collections.singletonList(parameters[0]);
            case 2:  // fall through
            case 3:  return UnmodifiableArrayList.wrap(parameters);
            default: return new AsList(parameters);
        }
    }

    /**
     * The {@link DefaultParameterDescriptorGroup#descriptors} as an unmodifiable list.
     * This class overrides {@link #contains(Object)} with a faster implementation based on {@link HashSet}.
     * This optimizations is helpful for map projection implementations, which test often for a parameter validity.
     */
    private static final class AsList extends UnmodifiableArrayList<GeneralParameterDescriptor> {
        /** For compatibility with different versions. */
        private static final long serialVersionUID = -2116304004367396735L;

        /** The element as a set, created when first needed. */
        private transient volatile Set<GeneralParameterDescriptor> asSet;

        /** Constructs a list for the specified array. */
        public AsList(final GeneralParameterDescriptor[] array) {
            super(array);
        }

        /** Tests for the inclusion of the specified descriptor. */
        @Override public boolean contains(final Object object) {
            Set<GeneralParameterDescriptor> s = asSet;
            if (s == null) {
                asSet = s = new HashSet<>(this);        // No synchronization: not a big problem if created twice.
            }
            return s.contains(object);
        }
    }

    /**
     * Returns a SIS group implementation with the same values than the given arbitrary implementation.
     * If the given object is {@code null}, then this method returns {@code null}.
     * Otherwise if the given object is already a SIS implementation, then the given object is returned unchanged.
     * Otherwise a new SIS implementation is created and initialized to the values of the given object.
     *
     * @param  object  the object to get as a SIS implementation, or {@code null} if none.
     * @return a SIS implementation containing the values of the given object (may be the
     *         given object itself), or {@code null} if the argument was null.
     */
    public static DefaultParameterDescriptorGroup castOrCopy(final ParameterDescriptorGroup object) {
        return (object == null) || (object instanceof DefaultParameterDescriptorGroup)
                ? (DefaultParameterDescriptorGroup) object : new DefaultParameterDescriptorGroup(object);
    }

    /**
     * Returns the GeoAPI interface implemented by this class.
     * The SIS implementation returns {@code ParameterDescriptorGroup.class}.
     *
     * <div class="note"><b>Note for implementors:</b>
     * Subclasses usually do not need to override this method since GeoAPI does not define {@code ParameterDescriptorGroup}
     * sub-interface. Overriding possibility is left mostly for implementors who wish to extend GeoAPI with their own
     * set of interfaces.</div>
     *
     * @return {@code ParameterDescriptorGroup.class} or a user-defined sub-interface.
     */
    @Override
    public Class<? extends ParameterDescriptorGroup> getInterface() {
        return ParameterDescriptorGroup.class;
    }

    /**
<<<<<<< HEAD
=======
     * Returns an indication if all parameters in this group are inputs to the service, outputs or both.
     * If this group contains parameters with different direction, then this method returns {@code null}.
     *
     * @return indication if all parameters are inputs or outputs to the service, or {@code null} if undetermined.
     */
    @Override
    public ParameterDirection getDirection() {
        ParameterDirection dir = null;
        for (final GeneralParameterDescriptor param : descriptors) {
            final ParameterDirection c = param.getDirection();
            if (c == null) {
                return null;
            }
            if (c != dir) {
                if (dir == null) {
                    dir = c;
                } else {
                    return null;
                }
            }
        }
        return dir;
    }

    /**
>>>>>>> 29f56c34
     * Returns all parameters in this group.
     *
     * @return the parameter descriptors in this group.
     */
    @Override
    @SuppressWarnings("ReturnOfCollectionOrArrayField")
    public List<GeneralParameterDescriptor> descriptors() {
        return descriptors;     // Unmodifiable.
    }

    /**
     * Returns the first parameter in this group for the specified name.
     * This method does not search in sub-groups.
     *
     * @param  name  the name of the parameter to search for.
     * @return the parameter for the given identifier name.
     * @throws ParameterNotFoundException if there is no parameter for the given name.
     */
    @Override
    @SuppressWarnings("null")
    public GeneralParameterDescriptor descriptor(final String name) throws ParameterNotFoundException {
        // Quick search for an exact match.
        ArgumentChecks.ensureNonNull("name", name);
        for (final GeneralParameterDescriptor param : descriptors) {
            if (name.equals(param.getName().getCode())) {
                return param;
            }
        }
        // More costly search before to give up.
        GeneralParameterDescriptor fallback = null, ambiguity = null;
        for (final GeneralParameterDescriptor param : descriptors) {
            if (IdentifiedObjects.isHeuristicMatchForName(param, name)) {
                if (fallback == null) {
                    fallback = param;
                } else {
                    ambiguity = param;
                }
            }
        }
        if (fallback != null && ambiguity == null) {
            return fallback;
        }
        throw new ParameterNotFoundException(ambiguity != null
                ? Errors.format(Errors.Keys.AmbiguousName_3,
                        IdentifiedObjects.toString(fallback.getName()),
                        IdentifiedObjects.toString(ambiguity.getName()), name)
                : Resources.format(Resources.Keys.ParameterNotFound_2, Verifier.getDisplayName(this), name), name);
    }

    /**
     * Creates a new instance of {@linkplain DefaultParameterValueGroup parameter value group}
     * initialized with the {@linkplain DefaultParameterDescriptor#getDefaultValue default values}.
     * The {@linkplain DefaultParameterValueGroup#getDescriptor() parameter descriptor} for the
     * created group will be {@code this} object.
     *
     * @return a new parameter instance initialized to the default value.
     */
    @Override
    public ParameterValueGroup createValue() {
        return new DefaultParameterValueGroup(this);
    }

    /**
     * Compares the specified object with this parameter group for equality.
     *
     * @return {@inheritDoc}
     */
    @Override
    public boolean equals(final Object object, final ComparisonMode mode) {
        if (object == this) {
            return true;                                    // Optimization for a common case.
        }
        if (super.equals(object, mode)) {
            switch (mode) {
                case STRICT: {
                    return descriptors.equals(((DefaultParameterDescriptorGroup) object).descriptors);
                }
                default: {
                    return deepEquals(descriptors(), ((ParameterDescriptorGroup) object).descriptors(), mode);
                }
            }
        }
        return false;
    }

    /**
     * Invoked by {@link #hashCode()} for computing the hash code when first needed.
     *
     * @return {@inheritDoc}
     */
    @Override
    protected long computeHashCode() {
        return super.computeHashCode() + descriptors.hashCode();
    }




    //////////////////////////////////////////////////////////////////////////////////////////////////
    ////////                                                                                  ////////
    ////////                               XML support with JAXB                              ////////
    ////////                                                                                  ////////
    ////////        The following methods are invoked by JAXB using reflection (even if       ////////
    ////////        they are private) or are helpers for other methods invoked by JAXB.       ////////
    ////////        Those methods can be safely removed if Geographic Markup Language         ////////
    ////////        (GML) support is not needed.                                              ////////
    ////////                                                                                  ////////
    //////////////////////////////////////////////////////////////////////////////////////////////////

    /**
     * Constructs a new object in which every attributes are set to a null value or an empty list.
     * <strong>This is not a valid object.</strong> This constructor is strictly reserved to JAXB
     * and to {@link DefaultParameterValueGroup}, which will assign values later.
     *
     * @see #setDescriptors(GeneralParameterDescriptor[])
     */
    DefaultParameterDescriptorGroup() {
        descriptors = Collections.emptyList();
    }

    /**
     * Invoked by JAXB for getting the parameters to marshal.
     */
    @XmlElement(name = "parameter", required = true)
    private GeneralParameterDescriptor[] getDescriptors() {
        final List<GeneralParameterDescriptor> descriptors = descriptors();     // Give to user a chance to override.
        return descriptors.toArray(new GeneralParameterDescriptor[descriptors.size()]);
    }

    /**
     * Invoked by JAXB for setting the unmarshalled parameter descriptors.
     */
    private void setDescriptors(final GeneralParameterDescriptor[] parameters) {
        if (descriptors.isEmpty()) {
            verifyNames(null, parameters);
            descriptors = asList(parameters);
        } else {
            MetadataUtilities.propertyAlreadySet(DefaultParameterValue.class, "setDescriptors", "parameter");
        }
    }

    /**
     * Merges the given parameter descriptors with the descriptors currently in this group.
     * The descriptors are set twice during {@link DefaultParameterValueGroup} unmarshalling:
     *
     * <ol>
     *   <li>First, the descriptors are set during unmarshalling of this {@code DefaultParameterDescriptorGroup}.
     *       But the value class of {@code ParameterDescriptor} components are unknown because this information
     *       is not part of GML.</li>
     *   <li>Next, this method is invoked during unmarshalling of the {@code DefaultParameterValueGroup} enclosing
     *       element with the descriptors found inside the {@code ParameterValue} components. The later do have the
     *       {@code valueClass} information, so we want to use them in replacement of descriptors of step 1.</li>
     * </ol>
     *
     * @param fromValues    descriptors declared in the {@code ParameterValue} instances of a {@code ParameterValueGroup}.
     * @param replacements  an {@code IdentityHashMap} where to store the replacements that the caller needs to apply in
     *                      the {@code GeneralParameterValue} instances.
     */
    final void merge(GeneralParameterDescriptor[] fromValues,
            final Map<GeneralParameterDescriptor,GeneralParameterDescriptor> replacements)
    {
        fromValues = CC_OperationParameterGroup.merge(descriptors, fromValues, replacements);
        verifyNames(null, fromValues);
        descriptors = asList(fromValues);
    }
}<|MERGE_RESOLUTION|>--- conflicted
+++ resolved
@@ -318,34 +318,6 @@
     }
 
     /**
-<<<<<<< HEAD
-=======
-     * Returns an indication if all parameters in this group are inputs to the service, outputs or both.
-     * If this group contains parameters with different direction, then this method returns {@code null}.
-     *
-     * @return indication if all parameters are inputs or outputs to the service, or {@code null} if undetermined.
-     */
-    @Override
-    public ParameterDirection getDirection() {
-        ParameterDirection dir = null;
-        for (final GeneralParameterDescriptor param : descriptors) {
-            final ParameterDirection c = param.getDirection();
-            if (c == null) {
-                return null;
-            }
-            if (c != dir) {
-                if (dir == null) {
-                    dir = c;
-                } else {
-                    return null;
-                }
-            }
-        }
-        return dir;
-    }
-
-    /**
->>>>>>> 29f56c34
      * Returns all parameters in this group.
      *
      * @return the parameter descriptors in this group.
