/*
 * Licensed to the Apache Software Foundation (ASF) under one or more
 * contributor license agreements.  See the NOTICE file distributed with
 * this work for additional information regarding copyright ownership.
 * The ASF licenses this file to You under the Apache License, Version 2.0
 * (the "License"); you may not use this file except in compliance with
 * the License.  You may obtain a copy of the License at
 *
 *     http://www.apache.org/licenses/LICENSE-2.0
 *
 * Unless required by applicable law or agreed to in writing, software
 * distributed under the License is distributed on an "AS IS" BASIS,
 * WITHOUT WARRANTIES OR CONDITIONS OF ANY KIND, either express or implied.
 * See the License for the specific language governing permissions and
 * limitations under the License.
 */
package org.apache.sis.referencing.factory;

import java.util.Set;
import java.util.Iterator;
import java.util.Collections;
import java.util.LinkedHashSet;
import org.opengis.util.GenericName;
import org.opengis.util.FactoryException;
import org.opengis.metadata.Identifier;
import org.opengis.referencing.IdentifiedObject;
import org.opengis.referencing.AuthorityFactory;
import org.opengis.referencing.NoSuchAuthorityCodeException;
import org.apache.sis.referencing.AbstractIdentifiedObject;
import org.apache.sis.referencing.IdentifiedObjects;
import org.apache.sis.internal.system.Loggers;
import org.apache.sis.util.collection.BackingStoreException;
import org.apache.sis.util.iso.DefaultNameSpace;
import org.apache.sis.util.logging.Logging;
import org.apache.sis.util.ArgumentChecks;
import org.apache.sis.util.ComparisonMode;
import org.apache.sis.util.Utilities;


/**
 * Searches in an authority factory for objects approximatively equal to a given object.
 * This class can be used for fetching a fully defined {@linkplain AbstractIdentifiedObject identified object}
 * from an incomplete one, for example from an object without "{@code ID[…]}" or "{@code AUTHORITY[…]}"
 * element in <cite>Well Known Text</cite>.
 *
 * <p>The steps for using {@code IdentifiedObjectFinder} are:</p>
 * <ol>
 *   <li>Get a new instance by calling
 *       {@link GeodeticAuthorityFactory#newIdentifiedObjectFinder()}.</li>
 *   <li>Optionally configure that instance by calling its setter methods.</li>
 *   <li>Perform a search by invoking the {@link #find(IdentifiedObject)} or {@link #findSingleton(IdentifiedObject)} method.</li>
 *   <li>The same {@code IdentifiedObjectFinder} instance can be reused for consecutive searches.</li>
 * </ol>
 *
 * <div class="section">Thread safety</div>
 * {@code IdentifiedObjectFinder} are <strong>not</strong> guaranteed to be thread-safe even if the underlying factory
 * is thread-safe. If concurrent searches are desired, then a new instance should be created for each thread.
 *
 * @author  Martin Desruisseaux (IRD, Geomatys)
 * @since   0.7
 * @version 0.7
 * @module
 *
 * @see GeodeticAuthorityFactory#newIdentifiedObjectFinder()
 * @see IdentifiedObjects#lookupIdentifier(IdentifiedObject, boolean)
 */
public class IdentifiedObjectFinder {
    /**
     * The domain of the search (for example whether to include deprecated objects in the search).
     *
     * @author  Martin Desruisseaux (Geomatys)
     * @since   0.7
     * @version 0.7
     * @module
     */
    public static enum Domain {
        /**
         * Fast lookup based only on embedded identifiers and names. If those identification information
         * does not allow to locate an object in the factory, then the search will return an empty set.
         *
         * <div class="note"><b>Example:</b>
         * if {@link IdentifiedObjectFinder#find(IdentifiedObject)} is invoked with an object having the {@code "4326"}
         * {@linkplain AbstractIdentifiedObject#getIdentifiers() identifier}, then the {@code find(…)} method will invoke
         * <code>factory.{@linkplain GeodeticAuthorityFactory#createGeographicCRS(String) createGeographicCRS}("4326")</code>
         * and compare the object from the factory with the object to search.
         * If the objects do not match, then another attempt will be done using the
         * {@linkplain AbstractIdentifiedObject#getName() object name}. If using name does not work neither,
         * then {@code find(…)} method makes no other attempt and returns an empty set.
         * </div>
         */
        DECLARATION,

        /**
         * Lookup based on valid (non-deprecated) objects known to the factory.
         * First, a fast lookup is performed based on {@link #DECLARATION}.
         * If the fast lookup gave no result, then a more extensive search is performed by scanning the content
         * of the dataset.
         *
         * <div class="note"><b>Example:</b>
         * if {@link IdentifiedObjectFinder#find(IdentifiedObject)} is invoked with an object equivalent to the
         * {@linkplain org.apache.sis.referencing.CommonCRS#WGS84 WGS84} geographic CRS but does not declare the
         * {@code "4326"} identifier and does not have the <cite>"WGS 84"</cite> name, then the search based on
         * {@link #DECLARATION} will give no result. The {@code find(…)} method will then scan the dataset for
         * geographic CRS using equivalent datum and coordinate system. This may be a costly operation.
         * </div>
         */
        VALID_DATASET,

        /**
         * Lookup based on all objects (both valid and deprecated) known to the factory.
         * This is the same search than {@link #VALID_DATASET} except that deprecated objects
         * are included in the search.
         */
        ALL_DATASET
    }

    /**
     * The criterion for determining if a candidate found by {@code IdentifiedObjectFinder}
     * should be considered equals to the requested object.
     */
    static final ComparisonMode COMPARISON_MODE = ComparisonMode.APPROXIMATIVE;

    /**
     * The factory to use for creating objects. This is the factory specified at construction time.
     */
    protected final AuthorityFactory factory;

    /**
     * The proxy for objects creation. This is updated before every object to search.
     */
    private transient AuthorityFactoryProxy<?> proxy;

    /**
     * The cache or the adapter which is wrapping this finder, or {@code null} if none.
     * An example of wrapper is {@link ConcurrentAuthorityFactory}'s finder.
     *
     * @see #setWrapper(IdentifiedObjectFinder)
     */
    private IdentifiedObjectFinder wrapper;

    /**
     * The domain of the search (for example whether to include deprecated objects in the search).
     *
     * @see #getSearchDomain()
     */
    private Domain domain = Domain.VALID_DATASET;

    /**
     * {@code true} if the search should ignore coordinate system axes.
     *
     * @see #isIgnoringAxes()
     */
    private boolean ignoreAxes;

    /**
     * {@code true} if the search should ignore names, aliases and identifiers. This is set to {@code true}
     * only when this finder is wrapped by a {@link MultiAuthoritiesFactory} finder, which performs it own
     * search based on identifiers.
     */
    boolean ignoreIdentifiers;

    /**
     * Creates a finder using the specified factory.
     *
     * <div class="note"><b>Design note:</b>
     * this constructor is protected because instances of this class should not be created directly.
     * Use {@link GeodeticAuthorityFactory#newIdentifiedObjectFinder()} instead.</div>
     *
     * @param factory The factory to scan for the identified objects.
     *
     * @see GeodeticAuthorityFactory#newIdentifiedObjectFinder()
     */
    protected IdentifiedObjectFinder(final AuthorityFactory factory) {
        ArgumentChecks.ensureNonNull("factory", factory);
        this.factory = factory;
    }

    /**
     * Declares that the given cache or adapter is the wrapper of this finder.
     * This method should be invoked at wrapper construction time.
     * An example of wrapper is {@link ConcurrentAuthorityFactory}'s finder.
     *
     * <p>This method also copies the configuration of the given finder, thus providing a central place
     * where to add calls to setters methods if such methods are added in a future SIS version.</p>
     *
     * @param other The cache or the adapter wrapping this finder.
     */
    final void setWrapper(final IdentifiedObjectFinder other) {
        wrapper = other;
        setSearchDomain(other.domain);
        setIgnoringAxes(other.ignoreAxes);
    }

    /**
     * Returns the domain of the search (for example whether to include deprecated objects in the search).
     * If {@code DECLARATION}, only a fast lookup based on embedded identifiers and names will be performed.
     * Otherwise an exhaustive full scan against all registered objects will be performed (may be slow).
     *
     * <p>The default value is {@link Domain#VALID_DATASET}.</p>
     *
     * @return The domain of the search.
     */
    public Domain getSearchDomain() {
        return domain;
    }

    /**
     * Sets the domain of the search (for example whether to include deprecated objects in the search).
     * If this method is never invoked, then the default value is {@link Domain#VALID_DATASET}.
     *
     * @param domain The domain of the search.
     */
    public void setSearchDomain(final Domain domain) {
        ArgumentChecks.ensureNonNull("domain", domain);
        this.domain = domain;
    }

    /**
     * Returns {@code true} if the search should ignore coordinate system axes.
     * The default value is {@code false}.
     *
     * @return {@code true} if the search should ignore coordinate system axes.
     */
    public boolean isIgnoringAxes() {
        return ignoreAxes;
    }

    /**
     * Sets whether the search should ignore coordinate system axes.
     * If this property is set to {@code true}, then the search will compare only the coordinate system type
     * and dimension. The axis names, orientation and units will be ignored. For example the {@code find(…)}
     * method may return a Coordinate Reference System object with (<var>latitude</var>, <var>longitude</var>)
     * axes even if the given object had (<var>longitude</var>, <var>latitude</var>) axes.
     *
     * @param ignore {@code true} if the search should ignore coordinate system axes.
     */
    public void setIgnoringAxes(final boolean ignore) {
        ignoreAxes = ignore;
    }

    /**
     * Returns {@code true} if a candidate found by {@code IdentifiedObjectFinder} should be considered equals to the
     * requested object. This method invokes the {@code equals(…)} method on the {@code candidate} argument instead
     * than on the user-specified {@code object} on the assumption that implementations coming from the factory are
     * more reliable than user-specified objects.
     */
    private boolean match(final IdentifiedObject candidate, final IdentifiedObject object) {
        return Utilities.deepEquals(candidate, object, ignoreAxes ? ComparisonMode.ALLOW_VARIANT : COMPARISON_MODE);
    }

    /**
     * Returns the cached value for the given object, or {@code null} if none.
     */
    Set<IdentifiedObject> getFromCache(final IdentifiedObject object) {
        return (wrapper != null) ? wrapper.getFromCache(object) : null;
    }

    /**
     * Stores the given result in the cache, if any.
     * This method will be invoked by {@link #find(IdentifiedObject)}
     * only if {@link #getSearchDomain()} is not {@link Domain#DECLARATION}.
     *
     * @return The given {@code result}, or another set equal to the result if it has been computed
     *         concurrently in another thread.
     */
    Set<IdentifiedObject> cache(final IdentifiedObject object, Set<IdentifiedObject> result) {
        if (wrapper != null) {
            result = wrapper.cache(object, result);
        }
        return result;
    }

    /**
     * Lookups objects which are approximatively equal to the specified object.
     * The default implementation tries to instantiate some {@linkplain AbstractIdentifiedObject identified objects}
     * from the authority factory specified at construction time, in the following order:
     *
     * <ul>
     *   <li>If the specified object contains {@linkplain AbstractIdentifiedObject#getIdentifiers() identifiers}
     *       associated to the same authority than the factory, then those identifiers are used for
     *       {@linkplain GeodeticAuthorityFactory#createObject(String) creating objects} to be tested.</li>
     *   <li>If the authority factory can create objects from their {@linkplain AbstractIdentifiedObject#getName() name}
     *       in addition of identifiers, then the name and {@linkplain AbstractIdentifiedObject#getAlias() aliases} are
     *       used for creating objects to be tested.</li>
     *   <li>If a full scan of the dataset is allowed, then full {@linkplain #getCodeCandidates set of candidate codes}
     *       is used for creating objects to be tested.</li>
     * </ul>
     *
     * The created objects which are equal to the specified object in the
     * the sense of {@link ComparisonMode#APPROXIMATIVE} are returned.
     *
     * @param  object The object looked up.
     * @return The identified objects, or an empty set if not found.
     * @throws FactoryException if an error occurred while creating an object.
     */
    public Set<IdentifiedObject> find(final IdentifiedObject object) throws FactoryException {
        ArgumentChecks.ensureNonNull("object", object);
        Set<IdentifiedObject> result = getFromCache(object);
        if (result == null) {
            final AuthorityFactoryProxy<?> previous = proxy;
            proxy = AuthorityFactoryProxy.getInstance(object.getClass());
            try {
                if (!ignoreIdentifiers) {
                    /*
                     * First check if one of the identifiers can be used to find directly an identified object.
                     * Verify that the object that we found is actually equal to given one; we do not blindly
                     * trust the identifiers in the user object.
                     */
                    IdentifiedObject candidate = createFromIdentifiers(object);
                    if (candidate != null) {
                        return Collections.singleton(candidate);    // Not worth to cache.
                    }
                    /*
                     * We are unable to find the object from its identifiers. Try a quick name lookup.
                     * Some implementations like the one backed by the EPSG database are capable to find
                     * an object from its name.
                     */
                    candidate = createFromNames(object);
                    if (candidate != null) {
                        return Collections.singleton(candidate);    // Not worth to cache.
                    }
                }
                /*
                 * Here we exhausted the quick paths.
                 * Perform a full scan (costly) if we are allowed to, otherwise abandon.
                 */
                if (domain == Domain.DECLARATION) {
                    return Collections.emptySet();              // Do NOT cache.
                }
                result = createFromCodes(object);
            } finally {
                proxy = previous;
            }
            result = cache(object, result);     // Costly operation (even if the result is empty) worth to cache.
        }
        return result;
    }

    /**
     * Lookups only one object which is approximatively equal to the specified object.
     * If the set returned by {@link #find(IdentifiedObject)} contains exactly one element,
     * then that element is returned. Otherwise this method returns {@code null}.
     *
     * <p>Note that this method returns {@code null} even if there is more than one element,
     * because in such case we consider that there is an ambiguity.</p>
     *
     * @param  object The object looked up.
     * @return The identified object, or {@code null} if none or ambiguous.
     * @throws FactoryException if an error occurred while creating an object.
     */
    public IdentifiedObject findSingleton(final IdentifiedObject object) throws FactoryException {
        /*
         * Do not invoke Set.size() because it may be a costly operation if the subclass
         * implements a mechanism that create IdentifiedObject instances only on demand.
         */
        try {
            final Iterator<IdentifiedObject> it = find(object).iterator();
            if (it.hasNext()) {
                final IdentifiedObject candidate = it.next();
                if (!it.hasNext()) {
                    return candidate;
                }
            }
        } catch (BackingStoreException e) {
            throw e.unwrapOrRethrow(FactoryException.class);
        }
        return null;
    }

    /**
     * Creates an object equals (optionally ignoring metadata), to the specified object
     * using only the {@linkplain AbstractIdentifiedObject#getIdentifiers identifiers}.
     * If no such object is found, returns {@code null}.
     *
     * <p>This method may be used in order to get a fully identified object from a partially identified one.</p>
     *
     * @param  object The object looked up.
     * @return The identified object, or {@code null} if not found.
     * @throws FactoryException if an error occurred while creating an object.
     *
     * @see #createFromCodes(IdentifiedObject)
     * @see #createFromNames(IdentifiedObject)
     */
    private IdentifiedObject createFromIdentifiers(final IdentifiedObject object) throws FactoryException {
        for (final Identifier id : object.getIdentifiers()) {
            final String code = IdentifiedObjects.toString(id);
            /*
             * We will process only codes with a namespace (e.g. "AUTHORITY:CODE") for avoiding ambiguity.
             * We do not try to check by ourselves if the identifier is in the namespace of the factory,
             * because calling factory.getAuthorityCodes() or factory.getCodeSpaces() may be costly for
             * some implementations.
             */
            if (code.indexOf(DefaultNameSpace.DEFAULT_SEPARATOR) >= 0) {
                final IdentifiedObject candidate;
                try {
                    candidate = create(code);
                } catch (NoSuchAuthorityCodeException e) {
                    // The identifier was not recognized. No problem, let's go on.
                    exceptionOccurred(e);
                    continue;
                }
                if (match(candidate, object)) {
                    return candidate;
                }
            }
        }
        return null;
    }

    /**
     * Creates an object equals (optionally ignoring metadata), to the specified object using only the
     * {@linkplain AbstractIdentifiedObject#getName name} and {@linkplain AbstractIdentifiedObject#getAlias aliases}.
     * If no such object is found, returns {@code null}.
     *
     * <p>This method may be used with some {@linkplain GeodeticAuthorityFactory authority factory}
     * implementations like the one backed by the EPSG database, which are capable to find an object
     * from its name when the identifier is unknown.</p>
     *
     * @param  object The object looked up.
     * @return The identified object, or {@code null} if not found.
     * @throws FactoryException if an error occurred while creating an object.
     *
     * @see #createFromCodes(IdentifiedObject)
     * @see #createFromIdentifiers(IdentifiedObject)
     */
    private IdentifiedObject createFromNames(final IdentifiedObject object) throws FactoryException {
        String code = object.getName().getCode();
        IdentifiedObject candidate;
        try {
            candidate = create(code);
        } catch (FactoryException e) {
            /*
             * The identifier was not recognized. We will continue later will aliases.
             * Note: we catch a more generic exception than NoSuchAuthorityCodeException because
             *       this attempt may fail for various reasons (character string not supported
             *       by the underlying database for primary key, duplicated name found, etc.).
             */
            exceptionOccurred(e);
            candidate = null;
        }
        if (match(candidate, object)) {
            return candidate;
        }
        for (final GenericName id : object.getAlias()) {
            code = id.toString();
            try {
                candidate = create(code);
            } catch (FactoryException e) {
                // The name was not recognized. No problem, let's go on.
                exceptionOccurred(e);
                continue;
            }
            if (match(candidate, object)) {
                return candidate;
            }
        }
        return null;
    }

    /**
     * Creates an object equals (optionally ignoring metadata), to the specified object.
     * This method scans the {@linkplain #getCodeCandidates(IdentifiedObject) authority codes},
     * creates the objects and returns the first one which is equal to the specified object in
     * the sense of {@link Utilities#deepEquals(Object, Object, ComparisonMode)}.
     *
     * <p>This method may be used in order to get a fully {@linkplain AbstractIdentifiedObject identified object}
     * from an object without {@linkplain AbstractIdentifiedObject#getIdentifiers() identifiers}.</p>
     *
     * <p>Scanning the whole set of authority codes may be slow. Users should try
     * <code>{@linkplain #createFromIdentifiers createFromIdentifiers}(object)</code> and/or
     * <code>{@linkplain #createFromNames createFromNames}(object)</code> before to fallback
     * on this method.</p>
     *
     * @param  object The object looked up.
     * @return The identified object, or {@code null} if not found.
     * @throws FactoryException if an error occurred while scanning through authority codes.
     *
     * @see #createFromIdentifiers(IdentifiedObject)
     * @see #createFromNames(IdentifiedObject)
     */
<<<<<<< HEAD
    private Set<IdentifiedObject> createFromCodes(final IdentifiedObject object) throws FactoryException {
        final Set<IdentifiedObject> result = new LinkedHashSet<IdentifiedObject>();     // We need to preserve order.
=======
    Set<IdentifiedObject> createFromCodes(final IdentifiedObject object) throws FactoryException {
        final Set<IdentifiedObject> result = new LinkedHashSet<>();     // We need to preserve order.
>>>>>>> bc063df1
        for (final String code : getCodeCandidates(object)) {
            final IdentifiedObject candidate;
            try {
                candidate = create(code);
            } catch (FactoryException e) {
                exceptionOccurred(e);
                continue;
            }
            if (match(candidate, object)) {
                result.add(candidate);
            }
        }
        return result;
    }

    /**
     * Creates an object for the given code. This method is invoked by the default {@link #find(IdentifiedObject)}
     * method implementation of for each code returned by the {@link #getCodeCandidates(IdentifiedObject)} method,
     * in iteration order.
     *
     * @param  code The authority code for which to create an object.
     * @return The identified object for the given code, or {@code null} to stop attempts.
     * @throws FactoryException if an error occurred while creating the object.
     */
    private IdentifiedObject create(final String code) throws FactoryException {
        return (IdentifiedObject) proxy.createFromAPI(factory, code);
    }

    /**
     * Returns a set of authority codes that <strong>may</strong> identify the same object than the specified one.
     * The returned set must contains <em>at least</em> the code of every objects that are
     * {@linkplain ComparisonMode#APPROXIMATIVE approximatively equal} to the specified one.
     * However the set may conservatively contains the code for more objects if an exact search is too expensive.
     *
     * <p>This method is invoked by the default {@link #find(IdentifiedObject)} method implementation.
     * The caller iterates through the returned codes, instantiate the objects and compare them with
     * the specified one in order to determine which codes are really applicable.
     * The iteration stops as soon as a match is found (in other words, if more than one object is equals
     * to the specified one, then the {@code find(…)} method selects the first one in iteration order).</p>
     *
     * <div class="section">Default implementation</div>
     * The default implementation returns the same set than
     * <code>{@linkplain GeodeticAuthorityFactory#getAuthorityCodes(Class) getAuthorityCodes}(type)</code>
     * where {@code type} is the interface specified at construction type.
     * Subclasses should override this method in order to return a smaller set, if they can.
     *
     * @param  object The object looked up.
     * @return A set of code candidates.
     * @throws FactoryException if an error occurred while fetching the set of code candidates.
     */
    protected Set<String> getCodeCandidates(final IdentifiedObject object) throws FactoryException {
        return factory.getAuthorityCodes(proxy.type.asSubclass(IdentifiedObject.class));
    }

    /**
     * Invoked when an exception occurred during the creation of a candidate from a code.
     */
    private static void exceptionOccurred(final FactoryException exception) {
        Logging.recoverableException(Logging.getLogger(Loggers.CRS_FACTORY), IdentifiedObjectFinder.class, "find", exception);
    }
}<|MERGE_RESOLUTION|>--- conflicted
+++ resolved
@@ -478,13 +478,8 @@
      * @see #createFromIdentifiers(IdentifiedObject)
      * @see #createFromNames(IdentifiedObject)
      */
-<<<<<<< HEAD
-    private Set<IdentifiedObject> createFromCodes(final IdentifiedObject object) throws FactoryException {
+    Set<IdentifiedObject> createFromCodes(final IdentifiedObject object) throws FactoryException {
         final Set<IdentifiedObject> result = new LinkedHashSet<IdentifiedObject>();     // We need to preserve order.
-=======
-    Set<IdentifiedObject> createFromCodes(final IdentifiedObject object) throws FactoryException {
-        final Set<IdentifiedObject> result = new LinkedHashSet<>();     // We need to preserve order.
->>>>>>> bc063df1
         for (final String code : getCodeCandidates(object)) {
             final IdentifiedObject candidate;
             try {
