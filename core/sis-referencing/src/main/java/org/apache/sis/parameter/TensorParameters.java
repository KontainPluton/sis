/*
 * Licensed to the Apache Software Foundation (ASF) under one or more
 * contributor license agreements.  See the NOTICE file distributed with
 * this work for additional information regarding copyright ownership.
 * The ASF licenses this file to You under the Apache License, Version 2.0
 * (the "License"); you may not use this file except in compliance with
 * the License.  You may obtain a copy of the License at
 *
 *     http://www.apache.org/licenses/LICENSE-2.0
 *
 * Unless required by applicable law or agreed to in writing, software
 * distributed under the License is distributed on an "AS IS" BASIS,
 * WITHOUT WARRANTIES OR CONDITIONS OF ANY KIND, either express or implied.
 * See the License for the specific language governing permissions and
 * limitations under the License.
 */
package org.apache.sis.parameter;

import java.util.Map;
import java.util.HashMap;
import java.util.List;
import java.util.Arrays;
import java.io.IOException;
import java.io.Serializable;
import java.io.ObjectInputStream;
import java.lang.reflect.Field;
import org.opengis.parameter.ParameterValue;
import org.opengis.parameter.ParameterValueGroup;
import org.opengis.parameter.ParameterDescriptor;
import org.opengis.parameter.ParameterDescriptorGroup;
import org.opengis.parameter.GeneralParameterValue;
import org.opengis.parameter.GeneralParameterDescriptor;
import org.opengis.parameter.ParameterNotFoundException;
import org.opengis.parameter.InvalidParameterNameException;
import org.opengis.referencing.ReferenceIdentifier;
import org.opengis.referencing.operation.Matrix;
import org.apache.sis.referencing.IdentifiedObjects;
import org.apache.sis.referencing.operation.matrix.Matrices;
import org.apache.sis.internal.util.UnmodifiableArrayList;
import org.apache.sis.metadata.iso.citation.Citations;
import org.apache.sis.measure.NumberRange;
import org.apache.sis.util.Numbers;
import org.apache.sis.util.ArgumentChecks;
import org.apache.sis.util.resources.Errors;

// Branch-dependent imports
import org.apache.sis.internal.jdk7.Objects;


/**
 * Creates parameter groups for tensors (usually matrices).
 * Matrices are handled as a special case of tensors (<cite>second-order</cite> tensors).
 *
 * <p>Each group of parameters contains the following elements:</p>
 * <ul>
 *   <li>A mandatory parameter for the number of rows ({@code "num_row"} in WKT 1).</li>
 *   <li>A mandatory parameter for the number of columns ({@code "num_col"} in WKT 1).</li>
 *   <li>(<i>etc.</i> for third-order or higher-order tensors).</li>
 *   <li>A maximum of {@code num_row} × {@code num_col} × … optional parameters for the matrix or tensor element values.
 *       Parameter names depend on the formatting convention.</li>
 * </ul>
 *
 * For all matrix or tensor elements, the default value is 1 for elements on the diagonal (where all indices have
 * the same value) and 0 for all other elements. Those default values defines an <cite>identity matrix</cite>,
 * or (more generally) <cite>Kroenecker delta tensor</cite>.
 *
 * <p><b>Parameters are not an efficient storage format for large tensors.</b>
 * Parameters are used only for small matrices/tensors to be specified in coordinate operations or processing libraries.
 * In particular, those parameters integrate well in <cite>Well Known Text</cite> (WKT) format.
 * For a more efficient matrix storage, see {@link org.apache.sis.referencing.operation.matrix.MatrixSIS}.</p>
 *
 * {@section Formatting}
 * The parameters format for a matrix is typically like below:
 *
 * {@preformat wkt
 *   Parameter["num_row", 3],
 *   Parameter["num_col", 3],
 *   Parameter["elt_0_0", <value>],
 *   Parameter["elt_0_1", <value>],
 *   ...
 *   Parameter["elt_0_<num_col-1>", <value>],
 *   Parameter["elt_1_0", <value>],
 *   Parameter["elt_1_1", <value>],
 *   ...
 *   Parameter["elt_<num_row-1>_<num_col-1>", <value>]
 * }
 *
 * Those groups are extensible, i.e. the number of <code>"elt_<var>row</var>_<var>col</var>"</code> parameters
 * depends on the {@code "num_row"} and {@code "num_col"} parameter values. For this reason, the descriptor of
 * matrix or tensor parameters is not immutable.
 *
 * {@section Usage}
 * For creating a new group of parameters for a matrix using the {@link #WKT1} naming conventions,
 * on can use the following code:
 *
 * {@preformat java
 *   Map<String,?> properties = Collections.singletonMap("name", "My operation");
 *   ParameterValueGroup p = TensorParameters.WKT1.createValueGroup(properties);
 * }
 *
 * @param <E> The type of tensor element values.
 *
 * @author  Martin Desruisseaux (IRD, Geomatys)
 * @since   0.4 (derived from geotk-2.0)
 * @version 0.4
 * @module
 */
@SuppressWarnings("unchecked")
public class TensorParameters<E> implements Serializable {
    /**
     * Serial number for inter-operability with different versions.
     */
    private static final long serialVersionUID = -7386537348359343836L;

    /**
     * Parses and creates parameters names for matrices matching the
     * <a href="http://www.geoapi.org/3.0/javadoc/org/opengis/referencing/doc-files/WKT.html">Well Known Text</a>
     * version 1 (WKT 1) convention.
     *
     * <ul>
     *   <li>First parameter is {@code "num_row"}.</li>
     *   <li>Second parameter is {@code "num_col"}.</li>
     *   <li>All other parameters are of the form <code>"elt_<var>row</var>_<var>col</var>"</code>.</li>
     * </ul>
     *
     * <div class="note"><b>Example:</b> {@code "elt_2_1"} is the element name for the value at line 2 and row 1.</div>
     */
    public static final TensorParameters<Double> WKT1;
    static {
        /*
         * Note: the upper limit given in the operation parameters is arbitrary. A high
         *       value doesn't make much sense anyway since matrix size for projective
         *       transform will usually not be much more than 5, and the storage scheme
         *       used in this implementation is inefficient for large amount of matrix
         *       elements.
         */
        final NumberRange<Integer> valueDomain = NumberRange.create(1, true, 50, true);
        final Integer defaultSize = 3;
        final ParameterDescriptor<Integer> numRow, numCol;
        final Map<String,Object> properties = new HashMap<String,Object>(4);
        properties.put(ReferenceIdentifier.AUTHORITY_KEY, Citations.OGC);
        properties.put(ReferenceIdentifier.CODE_KEY, "num_row");
<<<<<<< HEAD
        numRow = new DefaultParameterDescriptor<Integer>(properties, Integer.class, valueDomain, null, defaultSize, true);
        properties.put(ReferenceIdentifier.CODE_KEY, "num_col");
        numCol = new DefaultParameterDescriptor<Integer>(properties, Integer.class, valueDomain, null, defaultSize, true);
        WKT1 = new TensorParameters<Double>(Double.class, "elt_", "_", numRow, numCol);
=======
        numRow = new DefaultParameterDescriptor<>(properties, 1, 1, Integer.class, valueDomain, null, defaultSize);
        properties.put(ReferenceIdentifier.CODE_KEY, "num_col");
        numCol = new DefaultParameterDescriptor<>(properties, 1, 1, Integer.class, valueDomain, null, defaultSize);
        WKT1 = new TensorParameters<>(Double.class, "elt_", "_", numRow, numCol);
>>>>>>> 88f747d7
    }

    /**
     * The height and weight of the matrix of {@link #parameters} to cache. Descriptors
     * for row or column indices greater than or equal to this value will not be cached.
     * A small value is sufficient since matrix sizes are usually the maximum number of
     * CRS dimensions (usually 4) plus one.
     */
    static final int CACHE_SIZE = 5;

    /**
     * Maximal cache rank. Memory required by the cache will be {@code pow(CACHE_SIZE, CACHE_RANK)},
     * so that value is better to be small.
     */
    private static final int CACHE_RANK = 3;

    /**
     * The type of tensor element values.
     */
    private final Class<E> elementType;

    /**
     * The parameters that define the number of rows, columns or other dimensions.
     * In WKT1, the parameter names are {@code "num_row"} and {@code "num_col"} respectively.
     *
     * <p>The length of this array determine the tensor {@linkplain #rank() rank}.</p>
     */
    private final ParameterDescriptor<Integer>[] dimensions;

    /**
     * The cached descriptors for each elements in a tensor. Descriptors do not depend on tensor element values.
     * Consequently, the same descriptors can be reused for all {@link MatrixParameterValues} instances.
     */
    private final transient ParameterDescriptor<E>[] parameters;

    /**
     * The elements for the 0 and 1 values, or {@code null} if unknown.
     * Computed by {@link #createCache()}.
     */
    private transient E zero, one;

    /**
     * The prefix of parameter names for tensor elements.
     * This is {@code "elt_"} in WKT 1.
     */
    protected final String prefix;

    /**
     * The separator between row and column in parameter names for tensor elements.
     * This is {@code "_"} in WKT 1.
     */
    protected final String separator;

    /**
     * Constructs a descriptors provider.
     *
     * @param elementType The type of tensor element values.
     * @param prefix      The prefix to insert in front of parameter name for each tensor elements.
     * @param separator   The separator between dimension (row, column, …) indices in parameter names.
     * @param dimensions  The parameter for the size of each dimension, usually in an array of length 2.
     *                    Length may be different if the caller wants to generalize usage of this class to tensors.
     */
    @SuppressWarnings("rawtypes")
    public TensorParameters(final Class<E> elementType, final String prefix, final String separator,
            final ParameterDescriptor<Integer>... dimensions)
    {
        ArgumentChecks.ensureNonNull("elementType", elementType);
        ArgumentChecks.ensureNonNull("prefix",      prefix);
        ArgumentChecks.ensureNonNull("separator",   separator);
        ArgumentChecks.ensureNonNull("dimensions",  dimensions);
        if (dimensions.length == 0) {
            throw new IllegalArgumentException(Errors.format(Errors.Keys.EmptyArgument_1, "dimensions"));
        }
        this.elementType = elementType;
        this.prefix      = prefix;
        this.separator   = separator;
        this.dimensions  = new ParameterDescriptor[dimensions.length];
        for (int i=0; i<dimensions.length; i++) {
            ArgumentChecks.ensureNonNullElement("dimensions", i, this.dimensions[i] = dimensions[i]);
        }
        parameters = createCache();
    }

    /**
     * Initializes the fields used for cached values: {@link #zero}, {@link #one} and the {@link #parameters} array.
     * The later is not assigned to the {@code parameters} field, but rather returned.
     * Caller shall assign himself the returned value to the {@link #parameters} field.
     *
     * <p>This method is invoked by constructor and on deserialization.</p>
     */
    @SuppressWarnings("rawtypes")
    private <T> ParameterDescriptor<T>[] createCache() {
        if (Number.class.isAssignableFrom(elementType)) try {
            one  = (E) Numbers.wrap(1, (Class) elementType);
            zero = (E) Numbers.wrap(0, (Class) elementType);
        } catch (IllegalArgumentException e) {
            // Ignore - zero and one will be left to null.
        }
        int length = 1;
        for (int i = Math.min(dimensions.length, CACHE_RANK); --i >= 0;) {
            length *= CACHE_SIZE;
        }
        return new ParameterDescriptor[length];
    }

    /**
     * Returns the type of tensor element values.
     *
     * @return The type of tensor element values.
     */
    public final Class<E> getElementType() {
        return elementType;
    }

    /**
     * Returns the rank of the tensor objects for which this instance will create parameters.
     * The rank determines the type of objects represented by the parameters:
     *
     * <table class="sis">
     *   <caption>Tensor types implied by rank</caption>
     *   <tr><th>Rank</th> <th>Type</th></tr>
     *   <tr><td>0</td>    <td>scalar</td></tr>
     *   <tr><td>1</td>    <td>vector</td></tr>
     *   <tr><td>2</td>    <td>matrix</td></tr>
     *   <tr><td><var>k</var></td><td>rank <var>k</var> tensor</td></tr>
     * </table>
     *
     * @return The rank of the tensors for which to create parameters.
     */
    public final int rank() {
        return dimensions.length;
    }

    /**
     * Returns the parameter descriptor for the dimension at the given index.
     *
     * @param  i The dimension index, from 0 inclusive to {@link #rank()} exclusive.
     * @return The parameter descriptor for the dimension at the given index.
     */
    public final ParameterDescriptor<Integer> getDimensionDescriptor(final int i) {
        return dimensions[i];
    }

    /**
     * Returns the parameter descriptor for a matrix or tensor element at the given indices.
     * The length of the given {@code indices} array shall be equals to the {@linkplain #rank() rank}.
     * That length is usually 2, where {@code indices[0]} is the <var>row</var> index and {@code indices[1]}
     * is the <var>column</var> index.
     *
     * @param  indices The indices of the tensor element for which to get the descriptor.
     * @return The parameter descriptor for the given tensor element.
     * @throws IllegalArgumentException If the given array does not have the expected length or have illegal value.
     */
    public final ParameterDescriptor<E> getElementDescriptor(final int... indices) {
        final int cacheIndex = cacheIndex(indices);
        if (cacheIndex >= 0) {
            final ParameterDescriptor<E> param;
            synchronized (parameters) {
                param = parameters[cacheIndex];
            }
            if (param != null) {
                return param;
            }
        }
        /*
         * Parameter not found in the cache. Create a new one and cache it for future reuse.
         * Note that an other thread could have created the same descriptor in the main time,
         * so we will need to check again.
         */
        final ParameterDescriptor<E> param = createElementDescriptor(indices);
        if (cacheIndex >= 0) {
            synchronized (parameters) {
                final ParameterDescriptor<E> existing = parameters[cacheIndex];
                if (existing != null) {
                    return existing;
                }
                parameters[cacheIndex] = param;
            }
        }
        return param;
    }

    /**
     * Returns the index in the cache for the given indices, or -1 if that elements is not cached.
     */
    private static int cacheIndex(final int[] indices) {
        int cacheIndex = 0;
        for (int i=0; i<indices.length; i++) {
            final int index = indices[i];
            if (i < CACHE_RANK) {
                if (index >= 0 && index < CACHE_SIZE) {
                    cacheIndex = (cacheIndex * CACHE_SIZE) + index;
                    continue;
                }
            } else if (index == 0) {
                continue;
            }
            return -1;
        }
        return cacheIndex;
    }

    /**
     * Creates a new parameter descriptor for a matrix or tensor element at the given indices.
     * This method is invoked by {@link #getElementDescriptor(int[])} when a new descriptor needs
     * to be created.
     *
     * {@section Default implementation}
     * The default implementation converts the given indices to a parameter name by invoking the
     * {@link #indicesToName(int[])} method, then creates a descriptor for an optional parameter
     * of that name.
     *
     * {@section Subclassing}
     * Subclasses can override this method if they want more control on descriptor properties
     * like identification information, value domain and default values.
     *
     * @param  indices The indices of the tensor element for which to create a parameter.
     * @return The parameter descriptor for the given tensor element.
     * @throws IllegalArgumentException If the given array does not have the expected length or have illegal value.
     *
     * @see #indicesToName(int[])
     * @see #nameToIndices(String)
     */
    protected ParameterDescriptor<E> createElementDescriptor(final int[] indices) throws IllegalArgumentException {
        boolean isDiagonal = true;
        for (int i=1; i<indices.length; i++) {
            if (indices[i] != indices[i-1]) {
                isDiagonal = false;
                break;
            }
        }
        final Map<String,Object> properties = new HashMap<String,Object>(4);
        properties.put(ReferenceIdentifier.CODE_KEY, indicesToName(indices));
        properties.put(ReferenceIdentifier.AUTHORITY_KEY, dimensions[0].getName().getAuthority());
<<<<<<< HEAD
        return new DefaultParameterDescriptor<E>(properties, elementType, null, null, isDiagonal ? one : zero, false);
=======
        return new DefaultParameterDescriptor<>(properties, 0, 1, elementType, null, null, isDiagonal ? one : zero);
>>>>>>> 88f747d7
    }

    /**
     * Returns the parameter descriptor name of a matrix or tensor element at the given indices.
     * The returned name shall be parsable by the {@link #nameToIndices(String)} method.
     *
     * {@section Default implementation}
     * The default implementation requires an {@code indices} array having a length equals to the {@linkplain #rank()
     * rank}. That length is usually 2, where {@code indices[0]} is the <var>row</var> index and {@code indices[1]} is
     * the <var>column</var> index. Then this method builds a name with the “{@link #prefix} + <var>row</var> +
     * {@link #separator} + <var>column</var> + …” pattern (e.g. {@code "elt_0_0"}).
     *
     * {@section Subclassing}
     * If a subclass overrides this method for creating different names, then that subclass shall
     * also override {@link #nameToIndices(String)} for parsing those names.
     *
     * @param  indices The indices of the tensor element for which to create a parameter name.
     * @return The parameter descriptor name for the tensor element at the given indices.
     * @throws IllegalArgumentException If the given array does not have the expected length or have illegal value.
     */
    protected String indicesToName(final int[] indices) throws IllegalArgumentException {
        if (indices.length != dimensions.length) {
            throw new IllegalArgumentException(Errors.format(
                    Errors.Keys.UnexpectedArrayLength_2, dimensions.length, indices.length));
        }
        final StringBuilder name = new StringBuilder();
        String s = prefix;
        for (final int i : indices) {
            name.append(s).append(i);
            s = separator;
        }
        return name.toString();
    }

    /**
     * Returns the indices of matrix element for the given parameter name, or {@code null} if none.
     * This method is the converse of {@link #indicesToName(int[])}.
     *
     * {@section Default implementation}
     * The default implementation expects a name matching the “{@link #prefix} + <var>row</var> + {@link #separator} +
     * <var>column</var> + …” pattern and returns an array containing the <var>row</var>, <var>column</var> and other
     * indices, in that order.
     *
     * @param  name The parameter name to parse.
     * @return Indices of the tensor element of the given name, or {@code null} if the name is not recognized.
     * @throws IllegalArgumentException If the name has been recognized but an error occurred while parsing it
     *         (e.g. an {@link NumberFormatException}, which is an {@code IllegalArgumentException} subclass).
     */
    protected int[] nameToIndices(final String name) throws IllegalArgumentException {
        int s = prefix.length();
        if (!name.regionMatches(true, 0, prefix, 0, s)) {
            return null;
        }
        final int[] indices = new int[dimensions.length];
        final int last = indices.length - 1;
        for (int i=0; i<last; i++) {
            final int split = name.indexOf(separator, s);
            if (split < 0) {
                return null;
            }
            indices[i] = Integer.parseInt(name.substring(s, split));
            s = split + 1;
        }
        indices[last] = Integer.parseInt(name.substring(s));
        return indices;
    }

    /**
     * Returns the descriptor in this group for the specified name.
     *
     * @param  name The case insensitive name of the parameter to search for.
     * @param  actualSize The current values of parameters that define the matrix (or tensor) dimensions.
     * @return The parameter for the given name.
     * @throws ParameterNotFoundException if there is no parameter for the given name.
     */
    final ParameterDescriptor<?> descriptor(final ParameterDescriptorGroup caller,
            final String name, final int[] actualSize) throws ParameterNotFoundException
    {
        IllegalArgumentException cause = null;
        int[] indices = null;
        try {
            indices = nameToIndices(name);
        } catch (IllegalArgumentException exception) {
            cause = exception;
        }
        if (indices != null && isInBounds(indices, actualSize)) {
            return getElementDescriptor(indices);
        }
        /*
         * The given name is not a matrix (or tensor) element name.
         * Verify if the requested parameters is one of those that
         * specify the matrix/tensor size ("num_row" or "num_col").
         */
        for (final ParameterDescriptor<Integer> param : dimensions) {
            if (IdentifiedObjects.isHeuristicMatchForName(param, name)) {
                return param;
            }
        }
        throw (ParameterNotFoundException) new ParameterNotFoundException(Errors.format(
                Errors.Keys.ParameterNotFound_2, caller.getName(), name), name).initCause(cause);
    }

    /**
     * Returns {@code true} if the given indices are not out-of-bounds.
     *
     * @param indices    The indices parsed from a parameter name.
     * @param actualSize The current values of parameters that define the matrix (or tensor) dimensions.
     */
    static boolean isInBounds(final int[] indices, final int[] actualSize) {
        for (int i=0; i<indices.length; i++) {
            final int index = indices[i];
            if (index < 0 || index >= actualSize[i]) {
                return false;
            }
        }
        return true;
    }

    /**
     * Returns all parameters in this group for a tensor of the specified dimensions.
     *
     * @param  actualSize The current values of parameters that define the matrix (or tensor) dimensions.
     *         It is caller's responsibility to ensure that this array does not contain negative values.
     * @return The matrix parameters, including all elements.
     */
    final List<GeneralParameterDescriptor> descriptors(final int[] actualSize) {
        final int rank = dimensions.length; // 2 for a matrix, may be higher for a tensor.
        int length = actualSize[0];
        for (int i=1; i<rank; i++) {
            length *= actualSize[i];
        }
        final GeneralParameterDescriptor[] parameters = new GeneralParameterDescriptor[rank + length];
        System.arraycopy(dimensions, 0, parameters, 0, rank);
        final int[] indices = new int[rank];
        /*
         * Iterates on all possible index values. Indes on the right side (usually the column index)
         * will vary faster, and index on the left side (usually the row index) will vary slowest.
         */
        for (int i=0; i<length; i++) {
            parameters[rank + i] = getElementDescriptor(indices);
            for (int j=rank; --j >= 0;) {
                if (++indices[j] < actualSize[j]) {
                    break;
                }
                indices[j] = 0; // We have done a full turn at that dimension. Will increment next dimension.
            }
        }
        return UnmodifiableArrayList.wrap(parameters);
    }

    /**
     * Creates a new instance of parameter group with default values of 1 on the diagonal, and 0 everywhere else.
     * The returned parameter group is extensible, i.e. the number of elements will depend upon the value associated
     * to the parameters that define the matrix (or tensor) dimension.
     *
     * <p>The properties map is given unchanged to the
     * {@linkplain org.apache.sis.referencing.AbstractIdentifiedObject#AbstractIdentifiedObject(Map)
     * identified object constructor}. The following table is a reminder of main (not all) properties:</p>
     *
     * <table class="sis">
     *   <caption>Recognized properties (non exhaustive list)</caption>
     *   <tr>
     *     <th>Property name</th>
     *     <th>Value type</th>
     *     <th>Returned by</th>
     *   </tr>
     *   <tr>
     *     <td>{@value org.opengis.referencing.IdentifiedObject#NAME_KEY}</td>
     *     <td>{@link org.opengis.referencing.ReferenceIdentifier} or {@link String}</td>
     *     <td>{@link DefaultParameterDescriptorGroup#getName()}</td>
     *   </tr>
     *   <tr>
     *     <td>{@value org.opengis.referencing.IdentifiedObject#ALIAS_KEY}</td>
     *     <td>{@link org.opengis.util.GenericName} or {@link CharSequence} (optionally as array)</td>
     *     <td>{@link DefaultParameterDescriptorGroup#getAlias()}</td>
     *   </tr>
     *   <tr>
     *     <td>{@value org.opengis.referencing.IdentifiedObject#IDENTIFIERS_KEY}</td>
     *     <td>{@link org.opengis.referencing.ReferenceIdentifier} (optionally as array)</td>
     *     <td>{@link DefaultParameterDescriptorGroup#getIdentifiers()}</td>
     *   </tr>
     *   <tr>
     *     <td>{@value org.opengis.referencing.IdentifiedObject#REMARKS_KEY}</td>
     *     <td>{@link org.opengis.util.InternationalString} or {@link String}</td>
     *     <td>{@link DefaultParameterDescriptorGroup#getRemarks()}</td>
     *   </tr>
     * </table>
     *
     * @param  properties The properties to be given to the identified object.
     * @return A new parameter group initialized to the default values.
     */
    public ParameterValueGroup createValueGroup(final Map<String,?> properties) {
        return new TensorValues<E>(properties, this);
    }

    /**
     * Creates a new instance of parameter group initialized to the given matrix.
     * This operation is allowed only for tensors of {@linkplain #rank() rank} 2.
     *
     * @param  properties The properties to be given to the identified object.
     * @param  matrix The matrix to copy in the new parameter group.
     * @return A new parameter group initialized to the given matrix.
     */
    public ParameterValueGroup createValueGroup(final Map<String,?> properties, final Matrix matrix) {
        if (dimensions.length != 2) {
            throw new IllegalStateException();
        }
        ArgumentChecks.ensureNonNull("matrix", matrix);
        final TensorValues<E> values = new TensorValues<E>(properties, this);
        values.setMatrix(matrix);
        return values;
    }

    /**
     * Constructs a matrix from a group of parameters.
     * This operation is allowed only for tensors of {@linkplain #rank() rank} 2.
     *
     * @param  parameters The group of parameters.
     * @return A matrix constructed from the specified group of parameters.
     * @throws InvalidParameterNameException if a parameter name was not recognized.
     */
    public Matrix toMatrix(final ParameterValueGroup parameters) throws InvalidParameterNameException {
        if (dimensions.length != 2) {
            throw new IllegalStateException();
        }
        ArgumentChecks.ensureNonNull("parameters", parameters);
        if (parameters instanceof TensorValues) {
            return ((TensorValues) parameters).toMatrix(); // More efficient implementation
        }
        // Fallback on the general case (others implementations)
        final ParameterValue<?> numRow = parameters.parameter(dimensions[0].getName().getCode());
        final ParameterValue<?> numCol = parameters.parameter(dimensions[1].getName().getCode());
        final Matrix matrix = Matrices.createDiagonal(numRow.intValue(), numCol.intValue());
        final List<GeneralParameterValue> values = parameters.values();
        if (values != null) {
            for (final GeneralParameterValue param : values) {
                if (param == numRow || param == numCol) {
                    continue;
                }
                final String name = param.getDescriptor().getName().getCode();
                IllegalArgumentException cause = null;
                int[] indices = null;
                try {
                    indices = nameToIndices(name);
                } catch (IllegalArgumentException e) {
                    cause = e;
                }
                if (indices == null) {
                    throw new InvalidParameterNameException(Errors.format(
                                Errors.Keys.UnexpectedParameter_1, name), cause, name);
                }
                matrix.setElement(indices[0], indices[1], ((ParameterValue<?>) param).doubleValue());
            }
        }
        return matrix;
    }

    /**
     * Returns a hash code value for this object.
     *
     * @return A hash code value.
     */
    @Override
    public int hashCode() {
        return Objects.hash(elementType, prefix, separator) ^ Arrays.hashCode(dimensions);
    }

    /**
     * Compares this object with the given object for equality.
     *
     * @param other The other object to compare with this object.
     * @return {@code true} if both object are equal.
     */
    @Override
    public boolean equals(final Object other) {
        if (other == this) {
            return true;
        }
        if (other.getClass() == getClass()) {
            final TensorParameters<?> that = (TensorParameters<?>) other;
            return elementType.equals(that.elementType) &&
                   prefix     .equals(that.prefix)      &&
                   separator  .equals(that.separator)   &&
                   Arrays.equals(dimensions, that.dimensions);
        }
        return false;
    }

    /**
     * Invoked on deserialization for restoring the {@link #parameters} array.
     *
     * @param  in The input stream from which to deserialize a group of tensor parameters.
     * @throws IOException If an I/O error occurred while reading or if the stream contains invalid data.
     * @throws ClassNotFoundException If the class serialized on the stream is not on the classpath.
     */
    private void readObject(final ObjectInputStream in) throws IOException, ClassNotFoundException {
        in.defaultReadObject();
        try {
            final Field field = TensorParameters.class.getDeclaredField("parameters");
            field.setAccessible(true);
            field.set(this, createCache());
        } catch (Exception e) { // (ReflectiveOperationException) on JDK7 branch.
            throw new AssertionError(e);
        }
    }
}<|MERGE_RESOLUTION|>--- conflicted
+++ resolved
@@ -140,17 +140,10 @@
         final Map<String,Object> properties = new HashMap<String,Object>(4);
         properties.put(ReferenceIdentifier.AUTHORITY_KEY, Citations.OGC);
         properties.put(ReferenceIdentifier.CODE_KEY, "num_row");
-<<<<<<< HEAD
-        numRow = new DefaultParameterDescriptor<Integer>(properties, Integer.class, valueDomain, null, defaultSize, true);
+        numRow = new DefaultParameterDescriptor<Integer>(properties, 1, 1, Integer.class, valueDomain, null, defaultSize);
         properties.put(ReferenceIdentifier.CODE_KEY, "num_col");
-        numCol = new DefaultParameterDescriptor<Integer>(properties, Integer.class, valueDomain, null, defaultSize, true);
+        numCol = new DefaultParameterDescriptor<Integer>(properties, 1, 1, Integer.class, valueDomain, null, defaultSize);
         WKT1 = new TensorParameters<Double>(Double.class, "elt_", "_", numRow, numCol);
-=======
-        numRow = new DefaultParameterDescriptor<>(properties, 1, 1, Integer.class, valueDomain, null, defaultSize);
-        properties.put(ReferenceIdentifier.CODE_KEY, "num_col");
-        numCol = new DefaultParameterDescriptor<>(properties, 1, 1, Integer.class, valueDomain, null, defaultSize);
-        WKT1 = new TensorParameters<>(Double.class, "elt_", "_", numRow, numCol);
->>>>>>> 88f747d7
     }
 
     /**
@@ -385,11 +378,7 @@
         final Map<String,Object> properties = new HashMap<String,Object>(4);
         properties.put(ReferenceIdentifier.CODE_KEY, indicesToName(indices));
         properties.put(ReferenceIdentifier.AUTHORITY_KEY, dimensions[0].getName().getAuthority());
-<<<<<<< HEAD
-        return new DefaultParameterDescriptor<E>(properties, elementType, null, null, isDiagonal ? one : zero, false);
-=======
-        return new DefaultParameterDescriptor<>(properties, 0, 1, elementType, null, null, isDiagonal ? one : zero);
->>>>>>> 88f747d7
+        return new DefaultParameterDescriptor<E>(properties, 0, 1, elementType, null, null, isDiagonal ? one : zero);
     }
 
     /**
