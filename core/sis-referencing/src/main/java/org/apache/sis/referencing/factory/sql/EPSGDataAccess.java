--- conflicted
+++ resolved
@@ -1282,16 +1282,10 @@
                      *   NOTE: 'createProperties' MUST be invoked after any call to an other
                      *         'createFoo' method. Consequently, do not factor out.
                      * ---------------------------------------------------------------------- */
-<<<<<<< HEAD
                     if (type.equalsIgnoreCase("geographic 2d") ||
                         type.equalsIgnoreCase("geographic 3d"))
                     {
-                        final EllipsoidalCS cs = parent.createEllipsoidalCS(getString(code, result, 8));
-=======
-                    case "geographic 2d":
-                    case "geographic 3d": {
                         final EllipsoidalCS cs = owner.createEllipsoidalCS(getString(code, result, 8));
->>>>>>> 16d6458e
                         final String datumCode = getOptionalString(result, 9);
                         final GeodeticDatum datum;
                         if (datumCode != null) {
@@ -1338,15 +1332,9 @@
                     /* ----------------------------------------------------------------------
                      *   VERTICAL CRS
                      * ---------------------------------------------------------------------- */
-<<<<<<< HEAD
                     else if (type.equalsIgnoreCase("vertical")) {
-                        final VerticalCS    cs    = parent.createVerticalCS   (getString(code, result, 8));
-                        final VerticalDatum datum = parent.createVerticalDatum(getString(code, result, 9));
-=======
-                    case "vertical": {
                         final VerticalCS    cs    = owner.createVerticalCS   (getString(code, result, 8));
                         final VerticalDatum datum = owner.createVerticalDatum(getString(code, result, 9));
->>>>>>> 16d6458e
                         crs = crsFactory.createVerticalCRS(createProperties("Coordinate Reference System",
                                 name, epsg, area, scope, remarks, deprecated), datum, cs);
                     }
@@ -1356,16 +1344,9 @@
                      *   NOTE : The original EPSG database does not define any temporal CRS.
                      *          This block is a SIS-specific extension.
                      * ---------------------------------------------------------------------- */
-<<<<<<< HEAD
                     else if (type.equalsIgnoreCase("time") || type.equalsIgnoreCase("temporal")) {
-                        final TimeCS        cs    = parent.createTimeCS       (getString(code, result, 8));
-                        final TemporalDatum datum = parent.createTemporalDatum(getString(code, result, 9));
-=======
-                    case "time":
-                    case "temporal": {
                         final TimeCS        cs    = owner.createTimeCS       (getString(code, result, 8));
                         final TemporalDatum datum = owner.createTemporalDatum(getString(code, result, 9));
->>>>>>> 16d6458e
                         crs = crsFactory.createTemporalCRS(createProperties("Coordinate Reference System",
                                 name, epsg, area, scope, remarks, deprecated), datum, cs);
                     }
@@ -1394,15 +1375,9 @@
                     /* ----------------------------------------------------------------------
                      *   GEOCENTRIC CRS
                      * ---------------------------------------------------------------------- */
-<<<<<<< HEAD
                     else if (type.equalsIgnoreCase("geocentric")) {
-                        final CoordinateSystem cs = parent.createCoordinateSystem(getString(code, result, 8));
-                        final GeodeticDatum datum = parent.createGeodeticDatum   (getString(code, result, 9));
-=======
-                    case "geocentric": {
                         final CoordinateSystem cs = owner.createCoordinateSystem(getString(code, result, 8));
                         final GeodeticDatum datum = owner.createGeodeticDatum   (getString(code, result, 9));
->>>>>>> 16d6458e
                         final Map<String,Object> properties = createProperties("Coordinate Reference System",
                                 name, epsg, area, scope, remarks, deprecated);
                         if (cs instanceof CartesianCS) {
@@ -1417,15 +1392,9 @@
                     /* ----------------------------------------------------------------------
                      *   ENGINEERING CRS
                      * ---------------------------------------------------------------------- */
-<<<<<<< HEAD
                     else if (type.equalsIgnoreCase("engineering")) {
-                        final CoordinateSystem cs    = parent.createCoordinateSystem(getString(code, result, 8));
-                        final EngineeringDatum datum = parent.createEngineeringDatum(getString(code, result, 9));
-=======
-                    case "engineering": {
                         final CoordinateSystem cs    = owner.createCoordinateSystem(getString(code, result, 8));
                         final EngineeringDatum datum = owner.createEngineeringDatum(getString(code, result, 9));
->>>>>>> 16d6458e
                         crs = crsFactory.createEngineeringCRS(createProperties("Coordinate Reference System",
                                 name, epsg, area, scope, remarks, deprecated), datum, cs);
                     }
@@ -1532,17 +1501,10 @@
                      * createEllipsoid(String) and createPrimeMeridian(String), so we must protect
                      * the properties map from changes.
                      */
-<<<<<<< HEAD
                     if (type.equalsIgnoreCase("geodetic")) {
                         properties = new HashMap<String,Object>(properties);         // Protect from changes
-                        final Ellipsoid ellipsoid    = parent.createEllipsoid    (getString(code, result, 10));
-                        final PrimeMeridian meridian = parent.createPrimeMeridian(getString(code, result, 11));
-=======
-                    case "geodetic": {
-                        properties = new HashMap<>(properties);         // Protect from changes
                         final Ellipsoid ellipsoid    = owner.createEllipsoid    (getString(code, result, 10));
                         final PrimeMeridian meridian = owner.createPrimeMeridian(getString(code, result, 11));
->>>>>>> 16d6458e
                         final BursaWolfParameters[] param = createBursaWolfParameters(epsg);
                         if (param != null) {
                             properties.put(DefaultGeodeticDatum.BURSA_WOLF_KEY, param);
