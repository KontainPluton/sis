/*
 * Licensed to the Apache Software Foundation (ASF) under one or more
 * contributor license agreements.  See the NOTICE file distributed with
 * this work for additional information regarding copyright ownership.
 * The ASF licenses this file to You under the Apache License, Version 2.0
 * (the "License"); you may not use this file except in compliance with
 * the License.  You may obtain a copy of the License at
 *
 *     http://www.apache.org/licenses/LICENSE-2.0
 *
 * Unless required by applicable law or agreed to in writing, software
 * distributed under the License is distributed on an "AS IS" BASIS,
 * WITHOUT WARRANTIES OR CONDITIONS OF ANY KIND, either express or implied.
 * See the License for the specific language governing permissions and
 * limitations under the License.
 */
package org.apache.sis.referencing;

import java.util.Map;
import java.util.List;
import java.util.HashMap;
import java.util.ArrayList;
import java.lang.reflect.Type;
import java.lang.reflect.ParameterizedType;
import org.opengis.util.NameSpace;
import org.opengis.util.GenericName;
import org.opengis.util.InternationalString;
import org.opengis.metadata.Identifier;
import org.opengis.metadata.citation.Citation;
import org.opengis.referencing.IdentifiedObject;
import org.apache.sis.metadata.iso.ImmutableIdentifier;
import org.apache.sis.internal.util.Citations;
import org.apache.sis.util.resources.Errors;

import static org.apache.sis.util.ArgumentChecks.ensureNonNull;
import static org.apache.sis.internal.system.DefaultFactories.NAMES;

// Branch-dependent imports
import org.apache.sis.internal.jdk7.Objects;


/**
 * Base class of builders for various kind of {@link IdentifiedObject}. {@code Builder}s aim to make object creation
 * easier — they do not add any new functionality compared to {@link org.opengis.referencing.ObjectFactory}.
 * Builder methods like {@link #addName(CharSequence)} and {@link #addIdentifier(String)} provide convenient ways
 * to fill the {@link #properties} map, which will be given to the {@code ObjectFactory} methods at
 * {@code IdentifiedObject} creation time. Creations happen when any {@code createXXX(…)} method defined in
 * the builder subclasses is invoked.
 *
 * <p>This base class provides method for defining the following {@link IdentifiedObject} properties:</p>
 * <blockquote><table class="compact" summary="Builder properties.">
 * <tr><td>{@link AbstractIdentifiedObject#getName() Name}:</td>
 *     <td>Each {@code IdentifiedObject} shall have a name, which can be specified by a call to any of the
 *     {@code addName(…)} methods defined in this class.</td></tr>
 *
 * <tr><td>{@link AbstractIdentifiedObject#getAlias() Aliases}:</td>
 *     <td>Identified objects can optionally have an arbitrary amount of aliases, which are also specified
 *     by the {@code addName(…)} methods — each call after the first one adds an alias.</td></tr>
 *
 * <tr><td>{@link AbstractIdentifiedObject#getIdentifiers() Identifiers}:</td>
 *     <td>Identified objects can also have an arbitrary amount of identifiers, which are specified by the
 *     {@code addIdentifier(…)} methods. Like names, more than one identifier can be added by invoking
 *     the method many time.</td></tr>
 *
 * <tr><td>{@link AbstractIdentifiedObject#getRemarks() Remarks}:</td>
 *     <td>Identified objects can have at most one remark, which is specified by the {@code setRemarks(…)}
 *         method.</td></tr>
 * </table></blockquote>
 *
 * {@section Builder property lifetimes}
 * The same builder can be used for creating many objects, since constructing a Coordinate Reference System (CRS)
 * may require constructing many components (coordinate system, datum, ellipsoid, prime meridian, <i>etc.</i>),
 * some of them sharing common properties. In order to simplify the most common usages, identification
 * properties have two different lifetimes in the {@code Builder} class:
 *
 * <ul>
 *   <li>{@linkplain NamedIdentifier#getAuthority() Authority}, {@linkplain NamedIdentifier#getCodeSpace() code space}
 *       and {@linkplain NamedIdentifier#getVersion() version} information specified to this {@code Builder} will stay
 *       active until they are specified again, because those information are typically shared by all components.</li>
 *   <li>Other properties (name, aliases, identifiers and remarks) are cleared after each call to a {@code createXXX(…)}
 *       method, because they are usually specific to a particular {@code IdentifiedObject} instance.</li>
 * </ul>
 *
 * {@section Usage examples}
 * The "<cite>Mercator (variant A)</cite>" projection (EPSG:9804) is also known as "<cite>Mercator (1SP)</cite>".
 * OGC and GeoTIFF use slightly different names, and GeoTIFF has its own code (7).
 * Those information can be specified as below:
 *
 * {@preformat java
 *   Builder builder = new Builder();
 *   builder.setCodespace (Citations.OGP, "EPSG")
 *          .addName      ("Mercator (variant A)")             // Defined in EPSG namespace.
 *          .addName      ("Mercator (1SP)")                   // Defined in EPSG namespace.
 *          .addIdentifier("9804")                             // Defined in EPSG namespace.
 *          .addName      (Citations.OGC,     "Mercator_1SP")
 *          .addName      (Citations.GEOTIFF, "CT_Mercator")
 *          .addIdentifier(Citations.GEOTIFF, "7")
 *          .setRemarks("The “Mercator (1SP)” method name was used prior to October 2010.");
 *   // At this point, the createXXX(…) method to invoke depends on the Builder subclass.
 * }
 *
 * The two first names, which use the default namespace specified by the call to {@code setCodeSpace(…)},
 * will have the {@code "EPSG"} {@linkplain NamedIdentifier#scope() scope}. Since scopes are not shown
 * in {@linkplain NamedIdentifier#toString() string representation of names}, the string representation
 * of the two first names will omit the {@code "EPSG:"} prefix. However the string representation of the
 * two last names will be {@code "OGC:Mercator_1SP"} and {@code "GeoTIFF:CT_Mercator"} respectively.
 *
 * <p>The {@code IdentificationObject} created by this example will have the following properties:</p>
 * <blockquote><table class="compact" summary="IdentifiedObject properties.">
 * <tr><td>{@link AbstractIdentifiedObject#getName() Name}:</td>
 *     <td>{@code "Mercator (variant A)"} as a local name in {@code "EPSG"} scope.</td></tr>
 * <tr><td>{@link AbstractIdentifiedObject#getAlias() Aliases}:</td>
 *     <td>{@code "Mercator (1SP)"} as a local name in {@code "EPSG"} scope,
 *         {@code "OGC:Mercator_1SP"} and {@code "GeoTIFF:CT_Mercator"} as scoped names.</td></tr>
 * <tr><td>{@link AbstractIdentifiedObject#getIdentifiers() Identifiers}:</td>
 *     <td>{@code "EPSG:9804"} and {@code "GeoTIFF:7"}.</td></tr>
 * <tr><td>{@link AbstractIdentifiedObject#getRemarks() Remarks}:</td>
 *     <td>{@code "The “Mercator (1SP)” method name was used prior to October 2010."}</td></tr>
 * </table></blockquote>
 *
 * See {@link org.apache.sis.parameter.ParameterBuilder} class javadoc for more examples with the
 * <cite>Mercator</cite> projection parameters.
 *
 * {@section Note for subclass implementors}
 * <ul>
 *   <li>The type {@code <B>} shall be exactly the subclass type.
 *       For performance reasons, this is verified only if Java assertions are enabled.</li>
 *   <li>All {@code createXXX(…)} methods shall invoke {@link #onCreate(boolean)} before and after
 *       usage of {@link #properties} map by the factory.</li>
 * </ul>
 *
 * <div class="note"><b>Example:</b>
 * {@preformat java
 *     public class MyBuilder extends Builder<MyBuilder> {
 *         public Foo createFoo() {
 *             onCreate(false);
 *             Foo foo = factory.createFoo(properties);
 *             onCreate(true);
 *             return foo;
 *         }
 *     }
 * }
 * </div>
 *
 * @param <B> The builder subclass.
 *
 * @author  Martin Desruisseaux (Geomatys)
 * @since   0.4
 * @version 0.5
 * @module
 */
public abstract class Builder<B extends Builder<B>> {
    /**
     * The properties to be given to {@link org.opengis.referencing.ObjectFactory} methods.
     * This map may contain values for the
     * {@value org.opengis.referencing.IdentifiedObject#NAME_KEY},
     * {@value org.opengis.referencing.IdentifiedObject#ALIAS_KEY},
     * {@value org.opengis.referencing.IdentifiedObject#IDENTIFIERS_KEY} and
     * {@value org.opengis.referencing.IdentifiedObject#REMARKS_KEY} keys.
     * Subclasses may add other entries like
     * {@value org.opengis.referencing.ReferenceSystem#DOMAIN_OF_VALIDITY_KEY} and
     * {@value org.opengis.referencing.ReferenceSystem#SCOPE_KEY} keys.
     *
     * <p>See <cite>Notes for subclass implementors</cite> in class javadoc for usage conditions.</p>
     *
     * @see #onCreate(boolean)
     */
    protected final Map<String,Object> properties;

    /**
     * A temporary list for aliases, before to assign them to the {@link #properties}.
     */
    private final List<GenericName> aliases;

    /**
     * A temporary list for identifiers, before to assign them to the {@link #properties}.
     */
    private final List<Identifier> identifiers;

    /**
     * The codespace as a {@code NameSpace} object, or {@code null} if not yet created.
     *
     * @see #namespace()
     */
    private NameSpace namespace;

    /**
     * Creates a new builder.
     */
    protected Builder() {
        assert verifyParameterizedType(getClass());
<<<<<<< HEAD
        properties  = new HashMap<String,Object>(8);
        aliases     = new ArrayList<GenericName>(4);
        identifiers = new ArrayList<Identifier> (4);
=======
        properties  = new HashMap<>(8);
        aliases     = new ArrayList<>();  // Will often stay empty (default constructor handles those cases well).
        identifiers = new ArrayList<>();
>>>>>>> bb6921b8
    }

    /**
     * Verifies that {@code B} in {@code <B extends Builder<B>} is the expected class.
     * This method is for assertion purposes only.
     */
    private static boolean verifyParameterizedType(final Class<?> expected) {
        for (Class<?> c = expected; c != null; c = c.getSuperclass()) {
            Type type = c.getGenericSuperclass();
            if (type instanceof ParameterizedType) {
                final ParameterizedType p = (ParameterizedType) type;
                if (p.getRawType() == Builder.class) {
                    type = p.getActualTypeArguments()[0];
                    if (type == expected) return true;
                    throw new AssertionError(type);
                }
            }
        }
        return false;
    }

    /**
     * Returns {@code this} casted to {@code <B>}. The cast is valid if the assertion performed
     * at construction time passes. Since the {@code <B>} type is hard-coded in the source code,
     * if the JUnit test passes then the cast should always be valid for all instances of the
     * same builder class.
     */
    @SuppressWarnings("unchecked")
    private B self() {
        return (B) this;
    }

    /**
     * Sets the property value for the given key, if a change is still possible. The check for change permission
     * is needed for all keys defined in the {@link Identifier} interface. This check is not needed for other keys,
     * so callers do not need to invoke this method for other keys.
     *
     * @param  key The key of the property to set.
     * @param  value The value to set.
     * @return {@code true} if the property changed as a result of this method call.
     * @throws IllegalStateException if a new value is specified in a phase where the value can not be changed.
     */
    private boolean setProperty(final String key, final Object value) throws IllegalStateException {
        if (Objects.equals(properties.get(key), value)) {
            return false;
        }
        if (properties.get(IdentifiedObject.NAME_KEY) != null) {
            throw new IllegalStateException(Errors.format(Errors.Keys.ValueAlreadyDefined_1, key));
        }
        properties.put(key, value);
        return true;
    }

    /**
     * Returns the namespace, creating it when first needed.
     */
    private NameSpace namespace() {
        if (namespace == null) {
            final String codespace = (String) properties.get(Identifier.CODESPACE_KEY);
            if (codespace != null) {
                namespace = NAMES.createNameSpace(NAMES.createLocalName(null, codespace), null);
            }
        }
        return namespace;
    }

    /**
     * Sets the {@code Identifier} authority and code space. This method is typically invoked only once,
     * since a compound object often uses the same code space for all individual components.
     *
     * <p><b>Condition:</b>
     * this method can not be invoked after one or more names or identifiers have been added (by calls to the
     * {@code addName(…)} or {@code addIdentifier(…)} methods) for the next object to create. This method can be
     * invoked again after the name, aliases and identifiers have been cleared by a call to {@code createXXX(…)}.</p>
     *
     * <p><b>Lifetime:</b>
     * this property is kept unchanged until this {@code setCodeSpace(…)} method is invoked again.</p>
     *
     * @param  authority Bibliographic reference to the authority defining the codes, or {@code null} if none.
     * @param  codespace The {@code IdentifiedObject} codespace, or {@code null} for inferring it from the authority.
     * @return {@code this}, for method call chaining.
     * @throws IllegalStateException if {@code addName(…)} or {@code addIdentifier(…)} has been invoked at least
     *         once since builder construction or since the last call to a {@code createXXX(…)} method.
     */
    public B setCodeSpace(final Citation authority, final String codespace) {
        if (!setProperty(Identifier.CODESPACE_KEY, codespace)) {
            namespace = null;
        }
        setProperty(Identifier.AUTHORITY_KEY, authority);
        return self();
    }

    /**
     * Sets the {@code Identifier} version of object definitions. This method is typically invoked only once,
     * since a compound object often uses the same version for all individual components.
     *
     * <p><b>Condition:</b>
     * this method can not be invoked after one or more names or identifiers have been added (by calls to the
     * {@code addName(…)} or {@code addIdentifier(…)} methods) for the next object to create. This method can be
     * invoked again after the name, aliases and identifiers have been cleared by a call to {@code createXXX(…)}.</p>
     *
     * <p><b>Lifetime:</b>
     * this property is kept unchanged until this {@code setVersion(…)} method is invoked again.</p>
     *
     * @param  version The version of code definitions, or {@code null} if none.
     * @return {@code this}, for method call chaining.
     * @throws IllegalStateException if {@code addName(…)} or {@code addIdentifier(…)} has been invoked at least
     *         once since builder construction or since the last call to a {@code createXXX(…)} method.
     */
    public B setVersion(final String version) {
        setProperty(Identifier.VERSION_KEY, version);
        return self();
    }

    /**
     * Adds an {@code IdentifiedObject} name given by a {@code String} or {@code InternationalString}.
     * The given string will be combined with the authority, {@link #setCodeSpace(Citation, String) code space}
     * and {@link #setVersion(String) version} information for creating the {@link Identifier} or {@link GenericName}
     * object.
     *
     * {@section Name and aliases}
     * This method can be invoked many times. The first invocation sets the
     * {@linkplain AbstractIdentifiedObject#getName() primary name}, and
     * all subsequent invocations add an {@linkplain AbstractIdentifiedObject#getAlias() alias}.
     *
     * <p><b>Lifetime:</b>
     * the name and all aliases are cleared after a {@code createXXX(…)} method has been invoked.</p>
     *
     * @param  name The {@code IdentifiedObject} name.
     * @return {@code this}, for method call chaining.
     */
    public B addName(final CharSequence name) {
        ensureNonNull("name", name);
        final Object old = properties.put(IdentifiedObject.NAME_KEY, name.toString());
        if (old != null) {
            properties.put(IdentifiedObject.NAME_KEY, old); // Restore previous value.
            aliases.add(name instanceof GenericName ? (GenericName) name : NAMES.createLocalName(namespace(), name));
        }
        return self();
    }

    /**
     * Adds an {@code IdentifiedObject} name in an alternative namespace. This method is typically invoked for
     * {@linkplain AbstractIdentifiedObject#getAlias() aliases} defined after the primary name.
     *
     * <div class="note"><b>Example:</b>
     * The "<cite>Longitude of natural origin</cite>" parameter defined by EPSG is named differently
     * by OGC and GeoTIFF. Those alternative names can be defined as below:
     *
     * {@preformat java
     *   builder.setCodespace(Citations.OGP, "EPSG")           // Sets the default namespace to "EPSG".
     *          .addName("Longitude of natural origin")        // Primary name in builder default namespace.
     *          .addName(Citations.OGC, "central_meridian")    // First alias in "OGC" namespace.
     *          .addName(Citations.GEOTIFF, "NatOriginLong");  // Second alias in "GeoTIFF" namespace.
     * }
     *
     * In this example, {@code "central_meridian"} will be the
     * {@linkplain org.apache.sis.util.iso.DefaultScopedName#tip() tip} and {@code "OGC"} will be the
     * {@linkplain org.apache.sis.util.iso.DefaultScopedName#head() head} of the first alias.</div>
     *
     * <p><b>Lifetime:</b>
     * the name and all aliases are cleared after a {@code createXXX(…)} method has been invoked.</p>
     *
     * @param  authority Bibliographic reference to the authority defining the codes, or {@code null} if none.
     * @param  name The {@code IdentifiedObject} alias as a name in the namespace of the given authority.
     * @return {@code this}, for method call chaining.
     *
     * @see #addIdentifier(Citation, String)
     */
    public B addName(final Citation authority, final CharSequence name) {
        ensureNonNull("name", name);
        final NamedIdentifier identifier;
        if (name instanceof InternationalString) {
            identifier = new NamedIdentifier(authority, (InternationalString) name);
        } else {
            identifier = new NamedIdentifier(authority, name.toString());
        }
        final Object old = properties.put(IdentifiedObject.NAME_KEY, identifier);
        if (old != null) {
            properties.put(IdentifiedObject.NAME_KEY, old); // Restore previous value.
            aliases.add(identifier);
        }
        return self();
    }

    /**
     * Adds an {@code IdentifiedObject} name fully specified by the given identifier.
     * This method ignores the authority, {@link #setCodeSpace(Citation, String) code space} or
     * {@link #setVersion(String) version} specified to this builder (if any), since the given
     * identifier already contains those information.
     *
     * {@section Name and aliases}
     * This method can be invoked many times. The first invocation sets the
     * {@linkplain AbstractIdentifiedObject#getName() primary name} to the given value, and
     * all subsequent invocations add an {@linkplain AbstractIdentifiedObject#getAlias() alias}.
     *
     * <p><b>Lifetime:</b>
     * the name and all aliases are cleared after a {@code createXXX(…)} method has been invoked.</p>
     *
     * @param  name The {@code IdentifiedObject} name as an identifier.
     * @return {@code this}, for method call chaining.
     */
    public B addName(final Identifier name) {
        ensureNonNull("name", name);
        final Object old = properties.put(IdentifiedObject.NAME_KEY, name);
        if (old != null) {
            properties.put(IdentifiedObject.NAME_KEY, old); // Restore previous value.
            aliases.add(name instanceof GenericName ? (GenericName) name : new NamedIdentifier(name));
        }
        return self();
    }

    /**
     * Adds an {@code IdentifiedObject} name fully specified by the given generic name.
     * This method ignores the authority, {@link #setCodeSpace(Citation, String) code space} or
     * {@link #setVersion(String) version} specified to this builder (if any), since the given
     * generic name already contains those information.
     *
     * {@section Name and aliases}
     * This method can be invoked many times. The first invocation sets the
     * {@linkplain AbstractIdentifiedObject#getName() primary name} to the given value, and
     * all subsequent invocations add an {@linkplain AbstractIdentifiedObject#getAlias() alias}.
     *
     * <p><b>Lifetime:</b>
     * the name and all aliases are cleared after a {@code createXXX(…)} method has been invoked.</p>
     *
     * @param  name The {@code IdentifiedObject} name as an identifier.
     * @return {@code this}, for method call chaining.
     */
    public B addName(final GenericName name) {
        ensureNonNull("name", name);
        if (properties.get(IdentifiedObject.NAME_KEY) == null) {
            properties.put(IdentifiedObject.NAME_KEY, new NamedIdentifier(name));
        } else {
            aliases.add(name);
        }
        return self();
    }

    /**
     * Adds an {@code IdentifiedObject} identifier given by a {@code String}.
     * The given string will be combined with the authority, {@link #setCodeSpace(Citation, String) code space}
     * and {@link #setVersion(String) version} information for creating the {@link Identifier} object.
     *
     * <p><b>Lifetime:</b>
     * all identifiers are cleared after a {@code createXXX(…)} method has been invoked.</p>
     *
     * @param  identifier The {@code IdentifiedObject} identifier.
     * @return {@code this}, for method call chaining.
     */
    public B addIdentifier(final String identifier) {
        ensureNonNull("identifier", identifier);
        identifiers.add(new ImmutableIdentifier((Citation) properties.get(Identifier.AUTHORITY_KEY),
                (String) properties.get(Identifier.CODESPACE_KEY), identifier));
        return self();
    }

    /**
     * Adds an {@code IdentifiedObject} identifier in an alternative namespace.
     * This method is typically invoked in complement to {@link #addName(Citation, CharSequence)}.
     *
     * <p><b>Lifetime:</b>
     * all identifiers are cleared after a {@code createXXX(…)} method has been invoked.</p>
     *
     * @param  authority Bibliographic reference to the authority defining the codes, or {@code null} if none.
     * @param  identifier The {@code IdentifiedObject} identifier as a code in the namespace of the given authority.
     * @return {@code this}, for method call chaining.
     *
     * @see #addName(Citation, CharSequence)
     */
    public B addIdentifier(final Citation authority, final String identifier) {
        ensureNonNull("identifier", identifier);
        identifiers.add(new ImmutableIdentifier(authority, Citations.getUnicodeIdentifier(authority), identifier));
        return self();
    }

    /**
     * Adds an {@code IdentifiedObject} identifier fully specified by the given identifier.
     * This method ignores the authority, {@link #setCodeSpace(Citation, String) code space} or
     * {@link #setVersion(String) version} specified to this builder (if any), since the given
     * identifier already contains those information.
     *
     * <p><b>Lifetime:</b>
     * all identifiers are cleared after a {@code createXXX(…)} method has been invoked.</p>
     *
     * @param  identifier The {@code IdentifiedObject} identifier.
     * @return {@code this}, for method call chaining.
     */
    public B addIdentifier(final Identifier identifier) {
        ensureNonNull("identifier", identifier);
        identifiers.add(identifier);
        return self();
    }

    /**
     * Sets the parameter description as a {@code String} or {@code InternationalString} instance.
     * Calls to this method overwrite any previous value.
     *
     * <p><b>Lifetime:</b>
     * previous descriptions are discarded by calls to {@code setDescription(…)}.
     * Descriptions are cleared after a {@code createXXX(…)} method has been invoked.</p>
     *
     * @param  description The description, or {@code null} if none.
     * @return {@code this}, for method call chaining.
     */
    public B setDescription(final CharSequence description) {
        properties.put(Identifier.DESCRIPTION_KEY, description);
        return self();
    }

    /**
     * Sets remarks as a {@code String} or {@code InternationalString} instance.
     * Calls to this method overwrite any previous value.
     *
     * <p><b>Lifetime:</b>
     * previous remarks are discarded by calls to {@code setRemarks(…)}.
     * Remarks are cleared after a {@code createXXX(…)} method has been invoked.</p>
     *
     * @param  remarks The remarks, or {@code null} if none.
     * @return {@code this}, for method call chaining.
     */
    public B setRemarks(final CharSequence remarks) {
        properties.put(IdentifiedObject.REMARKS_KEY, remarks);
        return self();
    }

    /**
     * Initializes/cleanups the {@link #properties} map before/after a {@code createXXX(…)} execution.
     * Subclasses shall invoke this method in their {@code createXXX(…)} methods as below:
     *
     * {@preformat java
     *     public Foo createFoo() {
     *         final Foo foo;
     *         onCreate(false);
     *         try {
     *             foo = factory.createFoo(properties);
     *         } finally {
     *             onCreate(true);
     *         }
     *         return foo;
     *     }
     * }
     *
     * If {@code cleanup} is {@code true}, then this method clears the identification information
     * (name, aliases, identifiers and remarks) for preparing the builder to the construction of
     * an other object. The authority, codespace and version properties are not cleared by this method.
     *
     * @param cleanup {@code false} when this method is invoked before object creation, and
     *                {@code true} when this method is invoked after object creation.
     *
     * @see #properties
     */
    protected void onCreate(final boolean cleanup) {
        properties.put(IdentifiedObject.ALIAS_KEY,       cleanup ? null : aliases    .toArray(new GenericName[aliases    .size()]));
        properties.put(IdentifiedObject.IDENTIFIERS_KEY, cleanup ? null : identifiers.toArray(new Identifier [identifiers.size()]));
        if (cleanup) {
            properties .put(IdentifiedObject.NAME_KEY, null);
            properties .remove(IdentifiedObject.REMARKS_KEY);
            aliases    .clear();
            identifiers.clear();
        }
    }
}<|MERGE_RESOLUTION|>--- conflicted
+++ resolved
@@ -189,15 +189,9 @@
      */
     protected Builder() {
         assert verifyParameterizedType(getClass());
-<<<<<<< HEAD
         properties  = new HashMap<String,Object>(8);
-        aliases     = new ArrayList<GenericName>(4);
-        identifiers = new ArrayList<Identifier> (4);
-=======
-        properties  = new HashMap<>(8);
-        aliases     = new ArrayList<>();  // Will often stay empty (default constructor handles those cases well).
-        identifiers = new ArrayList<>();
->>>>>>> bb6921b8
+        aliases     = new ArrayList<GenericName>();  // Will often stay empty (default constructor handles those cases well).
+        identifiers = new ArrayList<Identifier> ();
     }
 
     /**
