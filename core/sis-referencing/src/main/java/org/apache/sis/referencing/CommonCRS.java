/*
 * Licensed to the Apache Software Foundation (ASF) under one or more
 * contributor license agreements.  See the NOTICE file distributed with
 * this work for additional information regarding copyright ownership.
 * The ASF licenses this file to You under the Apache License, Version 2.0
 * (the "License"); you may not use this file except in compliance with
 * the License.  You may obtain a copy of the License at
 *
 *     http://www.apache.org/licenses/LICENSE-2.0
 *
 * Unless required by applicable law or agreed to in writing, software
 * distributed under the License is distributed on an "AS IS" BASIS,
 * WITHOUT WARRANTIES OR CONDITIONS OF ANY KIND, either express or implied.
 * See the License for the specific language governing permissions and
 * limitations under the License.
 */
package org.apache.sis.referencing;

import java.util.Map;
import java.util.Date;
import java.util.HashMap;
import java.util.Iterator;
import java.util.logging.Level;
import java.util.logging.LogRecord;
import javax.measure.unit.SI;
import javax.measure.unit.NonSI;
import javax.measure.unit.Unit;
import javax.measure.quantity.Duration;
import org.opengis.util.FactoryException;
import org.opengis.util.InternationalString;
import org.opengis.referencing.IdentifiedObject;
import org.opengis.referencing.AuthorityFactory;
import org.opengis.referencing.crs.GeodeticCRS;
import org.opengis.referencing.crs.VerticalCRS;
import org.opengis.referencing.crs.TemporalCRS;
import org.opengis.referencing.crs.GeographicCRS;
import org.opengis.referencing.crs.GeocentricCRS;
import org.opengis.referencing.crs.ProjectedCRS;
import org.opengis.referencing.crs.CRSAuthorityFactory;
import org.opengis.referencing.cs.TimeCS;
import org.opengis.referencing.cs.VerticalCS;
import org.opengis.referencing.cs.CartesianCS;
import org.opengis.referencing.cs.SphericalCS;
import org.opengis.referencing.cs.EllipsoidalCS;
import org.opengis.referencing.cs.AxisDirection;
import org.opengis.referencing.cs.CSAuthorityFactory;
import org.opengis.referencing.datum.Ellipsoid;
import org.opengis.referencing.datum.GeodeticDatum;
import org.opengis.referencing.datum.PrimeMeridian;
import org.opengis.referencing.datum.VerticalDatum;
import org.opengis.referencing.datum.VerticalDatumType;
import org.opengis.referencing.datum.TemporalDatum;
import org.opengis.referencing.datum.DatumAuthorityFactory;
import org.apache.sis.referencing.datum.DefaultVerticalDatum;
import org.apache.sis.referencing.datum.DefaultTemporalDatum;
import org.apache.sis.referencing.cs.AxesConvention;
import org.apache.sis.referencing.cs.DefaultTimeCS;
import org.apache.sis.referencing.cs.DefaultVerticalCS;
import org.apache.sis.referencing.cs.DefaultCoordinateSystemAxis;
import org.apache.sis.referencing.crs.DefaultTemporalCRS;
import org.apache.sis.referencing.crs.DefaultVerticalCRS;
import org.apache.sis.referencing.crs.DefaultGeographicCRS;
import org.apache.sis.referencing.crs.DefaultGeocentricCRS;
import org.apache.sis.referencing.factory.UnavailableFactoryException;
import org.apache.sis.metadata.iso.citation.Citations;
import org.apache.sis.internal.referencing.provider.TransverseMercator;
import org.apache.sis.internal.referencing.Formulas;
import org.apache.sis.internal.system.SystemListener;
import org.apache.sis.internal.system.Modules;
import org.apache.sis.internal.system.Loggers;
import org.apache.sis.util.resources.Vocabulary;
import org.apache.sis.util.resources.Errors;
import org.apache.sis.util.logging.Logging;
import org.apache.sis.util.ArgumentChecks;
import org.apache.sis.util.Exceptions;
import org.apache.sis.math.MathFunctions;
import org.apache.sis.measure.Latitude;
import org.apache.sis.measure.Units;

import static java.util.Collections.singletonMap;
import static org.opengis.referencing.IdentifiedObject.NAME_KEY;

// Branch-dependent imports
import org.apache.sis.internal.jdk8.JDK8;


/**
 * Frequently-used geodetic CRS and datum that are guaranteed to be available in SIS.
 * Methods in this enumeration are shortcuts for object definitions in the EPSG database.
 * If there is no EPSG database available, or if the query failed, or if there is no EPSG definition for an object,
 * then {@code CommonCRS} fallback on hard-coded values. Consequently, those methods never return {@code null}.
 *
 * <p>Referencing objects are cached after creation. Invoking the same method on the same {@code CommonCRS}
 * instance twice will return the same {@link IdentifiedObject} instance, unless the internal cache has been cleared
 * (e.g. the application is running in a container environment and some modules have been installed or uninstalled).</p>
 *
 * <p><b>Example:</b> the following code fetches a geographic Coordinate Reference System using
 * (<var>longitude</var>, <var>latitude</var>) axis order on the {@link #WGS84} geodetic datum:</p>
 *
 * {@preformat java
 *   GeographicCRS crs = CommonCRS.WGS84.normalizedGeographic();
 * }
 *
 * For each enumeration value, the name of the CRS, datum and ellipsoid objects may or may not be the same.
 * Below is an alphabetical list of object names available in this enumeration:
 *
 * <blockquote><table class="sis">
 *   <caption>Geodetic objects accessible by enumeration constants</caption>
 *   <tr><th>Name or alias</th>                                     <th>Object type</th>           <th>Enumeration value</th></tr>
 *   <tr><td>Clarke 1866</td>                                       <td>Ellipsoid</td>             <td>{@link #NAD27}</td></tr>
 *   <tr><td>European Datum 1950 (ED50)</td>                        <td>CRS, datum</td>            <td>{@link #ED50}</td></tr>
 *   <tr><td>European Terrestrial Reference Frame (ETRS) 1989</td>  <td>CRS, datum</td>            <td>{@link #ETRS89}</td></tr>
 *   <tr><td>European Terrestrial Reference System (ETRF) 1989</td> <td>CRS, datum</td>            <td>{@link #ETRS89}</td></tr>
 *   <tr><td>Greenwich</td>                                         <td>Prime meridian</td>        <td>{@link #WGS84}, {@link #WGS72}, {@link #ETRS89}, {@link #NAD83}, {@link #NAD27}, {@link #ED50}, {@link #SPHERE}</td></tr>
 *   <tr><td>GRS 1980</td>                                          <td>Ellipsoid</td>             <td>{@link #ETRS89}, {@link #NAD83}</td></tr>
 *   <tr><td>GRS 1980 Authalic Sphere</td>                          <td>Ellipsoid</td>             <td>{@link #SPHERE}</td></tr>
 *   <tr><td>Hayford 1909</td>                                      <td>Ellipsoid</td>             <td>{@link #ED50}</td></tr>
 *   <tr><td>International 1924</td>                                <td>Ellipsoid</td>             <td>{@link #ED50}</td></tr>
 *   <tr><td>International 1979</td>                                <td>Ellipsoid</td>             <td>{@link #ETRS89}, {@link #NAD83}</td></tr>
 *   <tr><td>North American Datum 1927</td>                         <td>CRS, datum</td>            <td>{@link #NAD27}</td></tr>
 *   <tr><td>North American Datum 1983</td>                         <td>CRS, datum</td>            <td>{@link #NAD83}</td></tr>
 *   <tr><td>NWL 10D</td>                                           <td>Ellipsoid</td>             <td>{@link #WGS72}</td></tr>
 *   <tr><td>World Geodetic System (WGS) 1972</td>                  <td>CRS, datum, ellipsoid</td> <td>{@link #WGS72}</td></tr>
 *   <tr><td>World Geodetic System (WGS) 1984</td>                  <td>CRS, datum, ellipsoid</td> <td>{@link #WGS84}</td></tr>
 * </table></blockquote>
 *
 * @author  Martin Desruisseaux (Geomatys)
 * @since   0.4
 * @version 0.7
 * @module
 *
 * @see org.apache.sis.referencing.factory.CommonAuthorityFactory
 */
@SuppressWarnings("DoubleCheckedLocking")
public enum CommonCRS {
    /**
     * World Geodetic System 1984.
     * This is the default CRS for most {@code org.apache.sis} packages.
     *
     * <blockquote><table class="compact" summary="WGS84 properties.">
     *   <tr><th>WMS identifier:</th>          <td>CRS:84</td></tr>
     *   <tr><th>EPSG identifiers:</th>        <td>4326 &nbsp;(<i>datum:</i> 6326, &nbsp;<i>ellipsoid:</i> 7030)</td></tr>
     *   <tr><th>Primary names:</th>           <td>"WGS 84" &nbsp;(<i>datum:</i> "World Geodetic System 1984")</td></tr>
     *   <tr><th>Abbreviations or aliases:</th><td>(<i>datum:</i> "WGS 84", &nbsp;<i>ellipsoid:</i> "WGS84")</td></tr>
     *   <tr><th>Prime meridian:</th>          <td>Greenwich</td></tr>
     *   <tr><th>Semi-major axis length:</th>  <td>6378137</td></tr>
     *   <tr><th>Semi-minor axis length:</th>  <td>6356752 <i>(approximative)</i></td></tr>
     *   <tr><th>Inverse flattening:</th>      <td>298.257223563 <i>(definitive)</i></td></tr>
     *   <tr><th>Ellipsoid axes unit:</th>     <td>{@link SI#METRE}</td></tr>
     *   <tr><th>UTM zones:</th>               <td>1 to 60 in North and South hemispheres</td></tr>
     * </table></blockquote>
     */
    WGS84((short) 4326, (short) 4979, (short) 4978, (short) 6326, (short) 7030,     // Geodetic info
          (short) 32600, (short) 32700, (byte) 1, (byte) 60),                       // UTM info

    /**
     * World Geodetic System 1972.
     *
     * <blockquote><table class="compact" summary="WGS72 properties.">
     *   <tr><th>EPSG identifiers:</th>        <td>4322 &nbsp;(<i>datum:</i> 6322, &nbsp;<i>ellipsoid:</i> 7043)</td></tr>
     *   <tr><th>Primary names:</th>           <td>"WGS 72" &nbsp;(<i>datum:</i> "World Geodetic System 1972")</td></tr>
     *   <tr><th>Abbreviations or aliases:</th><td>(<i>datum:</i> "WGS 72", &nbsp;<i>ellipsoid:</i> "NWL 10D")</td></tr>
     *   <tr><th>Prime meridian:</th>          <td>Greenwich</td></tr>
     *   <tr><th>Semi-major axis length:</th>  <td>6378135</td></tr>
     *   <tr><th>Semi-minor axis length:</th>  <td>6356751 <i>(approximative)</i></td></tr>
     *   <tr><th>Inverse flattening:</th>      <td>298.26 <i>(definitive)</i></td></tr>
     *   <tr><th>Ellipsoid axes unit:</th>     <td>{@link SI#METRE}</td></tr>
     *   <tr><th>UTM zones:</th>               <td>1 to 60 in North and South hemispheres</td></tr>
     * </table></blockquote>
     */
    WGS72((short) 4322, (short) 4985, (short) 4984, (short) 6322, (short) 7043,     // Geodetic info
          (short) 32200, (short) 32300, (byte) 1, (byte) 60),                       // UTM info

    /**
     * North American Datum 1983.
     * The ellipsoid is <cite>"GRS 1980"</cite>, also known as <cite>"International 1979"</cite>.
     * This ellipsoid is very close, but not identical, to the {@linkplain #WGS84} one.
     *
     * <blockquote><table class="compact" summary="NAD83 properties.">
     *   <tr><th>WMS identifier:</th>          <td>CRS:83</td></tr>
     *   <tr><th>EPSG identifiers:</th>        <td>4269 &nbsp;(<i>datum:</i> 6269, &nbsp;<i>ellipsoid:</i> 7019)</td></tr>
     *   <tr><th>Primary names:</th>           <td>"NAD83" &nbsp;(<i>datum:</i> "North American Datum 1983", &nbsp;<i>ellipsoid:</i> "GRS 1980")</td></tr>
     *   <tr><th>Abbreviations or aliases:</th><td>"NAD83 (1986)" &nbsp;(<i>ellipsoid:</i> "International 1979")</td></tr>
     *   <tr><th>Prime meridian:</th>          <td>Greenwich</td></tr>
     *   <tr><th>Semi-major axis length:</th>  <td>6378137</td></tr>
     *   <tr><th>Semi-minor axis length:</th>  <td>6356752 <i>(approximative)</i></td></tr>
     *   <tr><th>Inverse flattening:</th>      <td>298.257222101 <i>(definitive)</i></td></tr>
     *   <tr><th>Ellipsoid axes unit:</th>     <td>{@link SI#METRE}</td></tr>
     *   <tr><th>UTM zones:</th>               <td>1 to 23 in the North hemisphere</td></tr>
     * </table></blockquote>
     *
     * <div class="note"><b>Note:</b>
     * {@link #ETRS89} uses the same ellipsoid for a different datum.
     * The <cite>Web Map Server</cite> {@code "CRS:83"} authority code uses the NAD83 datum,
     * while the {@code "IGNF:MILLER"} authority code uses the GRS80 datum.</div>
     */
    NAD83((short) 4269, (short) 0, (short) 0, (short) 6269, (short) 7019,           // Geodetic info
          (short) 26900, (short) 0, (byte) 1, (byte) 23),                           // UTM info

    /**
     * North American Datum 1927.
     *
     * <blockquote><table class="compact" summary="NAD27 properties.">
     *   <tr><th>WMS identifier:</th>          <td>CRS:27</td></tr>
     *   <tr><th>EPSG identifiers:</th>        <td>4267 &nbsp;(<i>datum:</i> 6267, &nbsp;<i>ellipsoid:</i> 7008)</td></tr>
     *   <tr><th>Primary names:</th>           <td>"NAD27" &nbsp;(<i>datum:</i> "North American Datum 1927", &nbsp;<i>ellipsoid:</i> "Clarke 1866")</td></tr>
     *   <tr><th>Abbreviations or aliases:</th><td>(<i>datum:</i> "NAD27")</td></tr>
     *   <tr><th>Prime meridian:</th>          <td>Greenwich</td></tr>
     *   <tr><th>Semi-major axis length:</th>  <td>6378206.4</td></tr>
     *   <tr><th>Semi-minor axis length:</th>  <td>6356583.8 <i>(definitive)</i></td></tr>
     *   <tr><th>Ellipsoid axes unit:</th>     <td>{@link SI#METRE}</td></tr>
     *   <tr><th>UTM zones:</th>               <td>1 to 22 in the North hemisphere</td></tr>
     * </table></blockquote>
     */
    NAD27((short) 4267, (short) 0, (short) 0, (short) 6267, (short) 7008,           // Geodetic info
          (short) 26700, (short) 0, (byte) 1, (byte) 22),                           // UTM info

    /**
     * European Terrestrial Reference System 1989.
     * The ellipsoid is <cite>"GRS 1980"</cite>, also known as <cite>"International 1979"</cite>.
     * This ellipsoid is very close, but not identical, to the {@linkplain #WGS84} one.
     *
     * <blockquote><table class="compact" summary="ETRS89 properties.">
     *   <tr><th>EPSG identifiers:</th>        <td>4258 &nbsp;(<i>datum:</i> 6258, &nbsp;<i>ellipsoid:</i> 7019)</td></tr>
     *   <tr><th>Primary names:</th>           <td>"ETRS89" &nbsp;(<i>datum:</i> "European Terrestrial Reference System 1989", &nbsp;<i>ellipsoid:</i> "GRS 1980")</td></tr>
     *   <tr><th>Abbreviations or aliases:</th><td>"ETRF89", "EUREF89", "ETRS89-GRS80" &nbsp;(<i>ellipsoid:</i> "International 1979")</td></tr>
     *   <tr><th>Prime meridian:</th>          <td>Greenwich</td></tr>
     *   <tr><th>Semi-major axis length:</th>  <td>6378137</td></tr>
     *   <tr><th>Semi-minor axis length:</th>  <td>6356752 <i>(approximative)</i></td></tr>
     *   <tr><th>Inverse flattening:</th>      <td>298.257222101 <i>(definitive)</i></td></tr>
     *   <tr><th>Ellipsoid axes unit:</th>     <td>{@link SI#METRE}</td></tr>
     *   <tr><th>UTM zones:</th>               <td>28 to 37 in the North hemisphere</td></tr>
     * </table></blockquote>
     *
     * <div class="note"><b>Note:</b>
     * {@link #NAD83} uses the same ellipsoid for a different datum.
     * The <cite>Web Map Server</cite> {@code "CRS:83"} authority code uses the NAD83 datum,
     * while the {@code "IGNF:MILLER"} authority code uses the GRS80 datum.</div>
     */
    ETRS89((short) 4258, (short) 4937, (short) 4936, (short) 6258, (short) 7019,    // Geodetic info
           (short) 25800, (short) 0, (byte) 28, (byte) 37),                         // UTM info

    /**
     * European Datum 1950.
     *
     * <blockquote><table class="compact" summary="ED50 properties.">
     *   <tr><th>EPSG identifiers:</th>        <td>4230 &nbsp;(<i>datum:</i> 6230, &nbsp;<i>ellipsoid:</i> 7022)</td></tr>
     *   <tr><th>Primary names:</th>           <td>"ED50" &nbsp;(<i>datum:</i> "European Datum 1950", &nbsp;<i>ellipsoid:</i> "International 1924")</td></tr>
     *   <tr><th>Abbreviations or aliases:</th><td>(<i>datum:</i> "ED50", <i>ellipsoid:</i> "Hayford 1909")</td></tr>
     *   <tr><th>Prime meridian:</th>          <td>Greenwich</td></tr>
     *   <tr><th>Semi-major axis length:</th>  <td>6378388</td></tr>
     *   <tr><th>Semi-minor axis length:</th>  <td>6356912 <i>(approximative)</i></td></tr>
     *   <tr><th>Inverse flattening:</th>      <td>297 <i>(definitive)</i></td></tr>
     *   <tr><th>Ellipsoid axes unit:</th>     <td>{@link SI#METRE}</td></tr>
     *   <tr><th>UTM zones:</th>               <td>28 to 38 in the North hemisphere</td></tr>
     * </table></blockquote>
     */
    ED50((short) 4230, (short) 0, (short) 0, (short) 6230, (short) 7022,            // Geodetic info
           (short) 23000, (short) 0, (byte) 28, (byte) 38),                         // UTM info

    /**
     * Unspecified datum based upon the GRS 1980 Authalic Sphere. Spheres use a simpler algorithm for
     * {@linkplain org.apache.sis.referencing.datum.DefaultEllipsoid#orthodromicDistance
     * orthodromic distance computation}, which may be faster and more robust.
     *
     * <blockquote><table class="compact" summary="Sphere properties.">
     *   <tr><th>EPSG identifiers:</th>        <td>4047 &nbsp;(<i>datum:</i> 6047, &nbsp;<i>ellipsoid:</i> 7048)</td></tr>
     *   <tr><th>Primary names:</th>           <td>"Unspecified datum based upon the GRS 1980 Authalic Sphere"</td></tr>
     *   <tr><th>Prime meridian:</th>          <td>Greenwich</td></tr>
     *   <tr><th>Semi-major axis length:</th>  <td>6371007</td></tr>
     *   <tr><th>Semi-minor axis length:</th>  <td>6371007 <i>(definitive)</i></td></tr>
     *   <tr><th>Ellipsoid axes unit:</th>     <td>{@link SI#METRE}</td></tr>
     * </table></blockquote>
     *
     * @see org.apache.sis.referencing.datum.DefaultEllipsoid#getAuthalicRadius()
     */
    SPHERE((short) 4047, (short) 0, (short) 0, (short) 6047, (short) 7048,          // Geodetic info
           (short) 0, (short) 0, (byte) 0, (byte) 0);                               // UTM info

    /**
     * The enum for the default CRS.
     *
     * @see #defaultGeographic()
     */
    static final CommonCRS DEFAULT = WGS84;

    /**
     * Properties to exclude when using an other object as a template.
     */
    private static final String[] EXCLUDE = new String[] {IdentifiedObject.IDENTIFIERS_KEY};

    /**
     * The EPSG code of the two-dimensional geographic CRS.
     */
    final short geographic;

    /**
     * The EPSG code of the three-dimensional geographic CRS, or 0 if none.
     * For non-zero value, this is often the {@link #geocentric} code + 1.
     */
    final short geo3D;

    /**
     * The EPSG code of the geocentric CRS, or 0 if none.
     */
    final short geocentric;

    /**
     * The EPSG code of the datum. The value is often {@link #geographic} + 2000,
     * but it doesn't have to be always the case.
     */
    final short datum;

    /**
     * The EPSG code of the ellipsoid.
     */
    final short ellipsoid;

    /**
     * EPSG codes of pseudo "UTM zone zero" (North case and South case), or 0 if none.
     */
    final short northUTM, southUTM;

    /**
     * Zone number of the first UTM and last UTM zone defined in the EPSG database, inclusive.
     */
    final byte firstZone, lastZone;

    /**
     * The cached object. This is initially {@code null}, then set to various kind of objects depending
     * on which method has been invoked. The kind of object stored in this field may change during the
     * application execution.
     */
    private transient volatile IdentifiedObject cached;

    /**
     * The normalized geographic CRS, created when first needed.
     *
     * @see #normalizedGeographic()
     */
    private transient volatile GeographicCRS cachedNormalized;

    /**
     * The three-dimensional geographic CRS, created when first needed.
     *
     * @see #geographic3D()
     */
    private transient volatile GeographicCRS cachedGeo3D;

    /**
     * The geocentric CRS using Cartesian coordinate system, created when first needed.
     *
     * @see #geocentric()
     */
    private transient volatile GeocentricCRS cachedGeocentric;

    /**
     * The geocentric CRS using spherical coordinate system, created when first needed.
     *
     * @see #spherical()
     */
    private transient volatile GeocentricCRS cachedSpherical;

    /**
     * The Universal Transverse Mercator projections, created when first needed.
     * All accesses to this map shall be synchronized on {@code cachedUTM}.
     *
     * @see #UTM(double, double)
     */
    private final Map<Integer,ProjectedCRS> cachedUTM;

    /**
     * Creates a new constant for the given EPSG or SIS codes.
     *
     * @param geographic The EPSG code for the two-dimensional geographic CRS.
     * @param geo3D      The EPSG code of the three-dimensional geographic CRS, or 0 if none.
     * @param geocentric The EPSG code of the geocentric CRS, or 0 if none.
     * @param datum      The EPSG code for the datum.
     * @param ellipsoid  The EPSG code for the ellipsoid.
     */
    private CommonCRS(final short geographic, final short geo3D, final short geocentric, final short datum, final short ellipsoid,
            final short northUTM, final short southUTM, final byte firstZone, final byte lastZone)
    {
        this.geographic = geographic;
        this.geocentric = geocentric;
        this.geo3D      = geo3D;
        this.datum      = datum;
        this.ellipsoid  = ellipsoid;
        this.northUTM   = northUTM;
        this.southUTM   = southUTM;
        this.firstZone  = firstZone;
        this.lastZone   = lastZone;
        cachedUTM = new HashMap<Integer,ProjectedCRS>();
    }

    /**
     * Registers a listeners to be invoked when the classpath changed.
     * This will clear the cache, since the EPSG database may have changed.
     */
    static {
        SystemListener.add(new SystemListener(Modules.REFERENCING) {
            @Override protected void classpathChanged() {
                for (final CommonCRS e : values()) {
                    e.clear();
                }
            }
        });
    }

    /**
     * Invoked by when the cache needs to be cleared after a classpath change.
     */
    @SuppressWarnings("NestedSynchronizedStatement")    // Safe because cachedUTM never call any method of 'this'.
    synchronized void clear() {
        cached           = null;
        cachedGeo3D      = null;
        cachedNormalized = null;
        cachedGeocentric = null;
        synchronized (cachedUTM) {
            cachedUTM.clear();
        }
    }

    /**
     * Returns the default two-dimensional normalized geographic CRS.
     * The CRS returned by this method has the following properties:
     *
     * <ul>
     *   <li>Axis order is (<var>longitude</var>, <var>latitude</var>).</li>
     *   <li>Axis directions are ({@linkplain AxisDirection#EAST East}, {@linkplain AxisDirection#NORTH North}).</li>
     *   <li>Angular unit is {@link NonSI#DEGREE_ANGLE}.</li>
     *   <li>Prime meridian in Greenwich.</li>
     * </ul>
     *
     * <div class="note"><b>Note:</b>
     * This method makes no guarantees about the datum. The current default datum is WGS 84,
     * but this may change in future SIS versions if a WGS 84 replacement become in wide use.</div>
     *
     * This default CRS is assigned to
     * {@linkplain org.apache.sis.geometry.GeneralEnvelope#GeneralEnvelope(org.opengis.metadata.extent.GeographicBoundingBox)
     * envelopes created from a geographic bounding box}.
     * Since ISO 19115 {@link org.opengis.metadata.extent.GeographicBoundingBox} is approximative by definition,
     * their datum can be arbitrary.
     *
     * @return The default two-dimensional geographic CRS with (<var>longitude</var>, <var>latitude</var>) axis order.
     */
    public static GeographicCRS defaultGeographic() {
        return DEFAULT.normalizedGeographic();
    }

    /**
     * Returns a two-dimensional geographic CRS with axes in the non-standard but computationally convenient
     * (<var>longitude</var>, <var>latitude</var>) order. The coordinate system axes will be oriented toward
     * {@linkplain AxisDirection#EAST East} and {@linkplain AxisDirection#NORTH North} respectively, with units
     * in degrees. The following table summarizes the coordinate reference systems known to this class,
     * together with an enumeration value that can be used for fetching that CRS:
     *
     * <blockquote><table class="sis">
     *   <caption>Commonly used geographic CRS</caption>
     *   <tr><th>Name or alias</th>            <th>Enum</th>            <th>Code</th></tr>
     *   <tr><td>ED50</td>                     <td>{@link #ED50}</td>   <td></td></tr>
     *   <tr><td>ETRS89</td>                   <td>{@link #ETRS89}</td> <td></td></tr>
     *   <tr><td>NAD27</td>                    <td>{@link #NAD27}</td>  <td>CRS:27</td></tr>
     *   <tr><td>NAD83</td>                    <td>{@link #NAD83}</td>  <td>CRS:83</td></tr>
     *   <tr><td>GRS 1980 Authalic Sphere</td> <td>{@link #SPHERE}</td> <td></td></tr>
     *   <tr><td>WGS 72</td>                   <td>{@link #WGS72}</td>  <td></td></tr>
     *   <tr><td>WGS 84</td>                   <td>{@link #WGS84}</td>  <td>CRS:84</td></tr>
     * </table></blockquote>
     *
     * @return The geographic CRS with non-standard (<var>longitude</var>, <var>latitude</var>) axis order.
     *
     * @see CRS#forCode(String)
     * @see DefaultGeographicCRS#forConvention(AxesConvention)
     * @see AxesConvention#NORMALIZED
     */
    public GeographicCRS normalizedGeographic() {
        GeographicCRS object = cachedNormalized;
        if (object == null) {
            DefaultGeographicCRS crs = DefaultGeographicCRS.castOrCopy(geographic());
            crs = crs.forConvention(AxesConvention.RIGHT_HANDED); // Equivalent to NORMALIZED in our cases, but faster.
            synchronized (this) {
                object = cachedNormalized;
                if (object == null) {
                    cachedNormalized = object = crs;
                }
            }
        }
        return object;
    }

    /**
     * Returns the two-dimensional geographic CRS with axes in the standard (<var>latitude</var>, <var>longitude</var>)
     * order. The coordinate system axes will be oriented toward {@linkplain AxisDirection#NORTH North} and
     * {@linkplain AxisDirection#EAST East} respectively, with units in degrees.
     * The following table summarizes the coordinate reference systems known to this class,
     * together with an enumeration value that can be used for fetching that CRS:
     *
     * <blockquote><table class="sis">
     *   <caption>Commonly used geographic CRS</caption>
     *   <tr><th>Name or alias</th>            <th>Enum</th>            <th>EPSG</th></tr>
     *   <tr><td>ED50</td>                     <td>{@link #ED50}</td>   <td>4230</td></tr>
     *   <tr><td>ETRS89</td>                   <td>{@link #ETRS89}</td> <td>4258</td></tr>
     *   <tr><td>NAD27</td>                    <td>{@link #NAD27}</td>  <td>4267</td></tr>
     *   <tr><td>NAD83</td>                    <td>{@link #NAD83}</td>  <td>4269</td></tr>
     *   <tr><td>GRS 1980 Authalic Sphere</td> <td>{@link #SPHERE}</td> <td>4047</td></tr>
     *   <tr><td>WGS 72</td>                   <td>{@link #WGS72}</td>  <td>4322</td></tr>
     *   <tr><td>WGS 84</td>                   <td>{@link #WGS84}</td>  <td>4326</td></tr>
     * </table></blockquote>
     *
     * @return The geographic CRS with standard (<var>latitude</var>, <var>longitude</var>) axis order.
     *
     * @see CRS#forCode(String)
     * @see DefaultGeographicCRS
     */
    public GeographicCRS geographic() {
        GeographicCRS object = geographic(cached);
        if (object == null) {
            synchronized (this) {
                object = geographic(cached);
                if (object == null) {
                    final CRSAuthorityFactory factory = crsFactory();
                    if (factory != null) try {
                        cached = object = factory.createGeographicCRS(String.valueOf(geographic));
                        return object;
                    } catch (FactoryException e) {
                        failure(this, "geographic", e, geographic);
                    }
                    /*
                     * All constants defined in this enumeration use the same coordinate system, EPSG:6422.
                     * We will arbitrarily create this CS only for the most frequently created CRS,
                     * and share that CS instance for all other constants.
                     */
                    final EllipsoidalCS cs;
                    if (this == DEFAULT) {
                        cs = (EllipsoidalCS) StandardDefinitions.createCoordinateSystem((short) 6422);
                    } else {
                        cs = DEFAULT.geographic().getCoordinateSystem();
                    }
                    object = StandardDefinitions.createGeographicCRS(geographic, datum(), cs);
                    cached = object;
                }
            }
        }
        return object;
    }

    /**
     * Returns the three-dimensional geographic CRS with axes in the standard (<var>latitude</var>,
     * <var>longitude</var>, <var>height</var>) order. The following table summarizes the coordinate
     * reference systems known to this class, together with an enumeration value that can be used for
     * fetching that CRS:
     *
     * <blockquote><table class="sis">
     *   <caption>Commonly used geographic CRS</caption>
     *   <tr><th>Name or alias</th>            <th>Enum</th>            <th>EPSG</th></tr>
     *   <tr><td>ED50</td>                     <td>{@link #ED50}</td>   <td></td></tr>
     *   <tr><td>ETRS89</td>                   <td>{@link #ETRS89}</td> <td>4937</td></tr>
     *   <tr><td>NAD27</td>                    <td>{@link #NAD27}</td>  <td></td></tr>
     *   <tr><td>NAD83</td>                    <td>{@link #NAD83}</td>  <td></td></tr>
     *   <tr><td>GRS 1980 Authalic Sphere</td> <td>{@link #SPHERE}</td> <td></td></tr>
     *   <tr><td>WGS 72</td>                   <td>{@link #WGS72}</td>  <td>4985</td></tr>
     *   <tr><td>WGS 84</td>                   <td>{@link #WGS84}</td>  <td>4979</td></tr>
     * </table></blockquote>
     *
     * @return The three-dimensional geographic CRS associated to this enum.
     *
     * @see CRS#forCode(String)
     * @see DefaultGeographicCRS
     */
    public GeographicCRS geographic3D() {
        GeographicCRS object = cachedGeo3D;
        if (object == null) {
            synchronized (this) {
                object = cachedGeo3D;
                if (object == null) {
                    if (geo3D != 0) {
                        final CRSAuthorityFactory factory = crsFactory();
                        if (factory != null) try {
                            cachedGeo3D = object = factory.createGeographicCRS(String.valueOf(geo3D));
                            return object;
                        } catch (FactoryException e) {
                            failure(this, "geographic3D", e, geo3D);
                        }
                    }
                    /*
                     * All constants defined in this enumeration use the same coordinate system, EPSG:6423.
                     * We will arbitrarily create this CS only for the most frequently created CRS,
                     * and share that CS instance for all other constants.
                     */
                    final EllipsoidalCS cs;
                    if (this == DEFAULT) {
                        cs = (EllipsoidalCS) StandardDefinitions.createCoordinateSystem((short) 6423);
                    } else {
                        cs = DEFAULT.geographic3D().getCoordinateSystem();
                    }
                    // Use same name and datum than the geographic CRS.
                    final GeographicCRS base = geographic();
                    object = new DefaultGeographicCRS(properties(base, geo3D), base.getDatum(), cs);
                    cachedGeo3D = object;
                }
            }
        }
        return object;
    }

    /**
     * Returns the geocentric CRS using a Cartesian coordinate system. Axis units are metres.
     * The following table summarizes the coordinate reference systems known to this class,
     * together with an enumeration value that can be used for fetching that CRS:
     *
     * <blockquote><table class="sis">
     *   <caption>Commonly used geocentric CRS</caption>
     *   <tr><th>Name or alias</th>            <th>Enum</th>            <th>EPSG</th></tr>
     *   <tr><td>ED50</td>                     <td>{@link #ED50}</td>   <td></td></tr>
     *   <tr><td>ETRS89</td>                   <td>{@link #ETRS89}</td> <td>4936</td></tr>
     *   <tr><td>NAD27</td>                    <td>{@link #NAD27}</td>  <td></td></tr>
     *   <tr><td>NAD83</td>                    <td>{@link #NAD83}</td>  <td></td></tr>
     *   <tr><td>GRS 1980 Authalic Sphere</td> <td>{@link #SPHERE}</td> <td></td></tr>
     *   <tr><td>WGS 72</td>                   <td>{@link #WGS72}</td>  <td>4984</td></tr>
     *   <tr><td>WGS 84</td>                   <td>{@link #WGS84}</td>  <td>4978</td></tr>
     * </table></blockquote>
     *
     * @return The geocentric CRS associated to this enum.
     *
     * @see CRS#forCode(String)
     * @see DefaultGeocentricCRS
     */
    public GeocentricCRS geocentric() {
        GeocentricCRS object = cachedGeocentric;
        if (object == null) {
            synchronized (this) {
                object = cachedGeocentric;
                if (object == null) {
                    if (geocentric != 0) {
                        final CRSAuthorityFactory factory = crsFactory();
                        if (factory != null) try {
                            cachedGeocentric = object = factory.createGeocentricCRS(String.valueOf(geocentric));
                            return object;
                        } catch (FactoryException e) {
                            failure(this, "geocentric", e, geocentric);
                        }
                    }
                    /*
                     * All constants defined in this enumeration use the same coordinate system, EPSG:6500.
                     * We will arbitrarily create this CS only for the most frequently created CRS,
                     * and share that CS instance for all other constants.
                     */
                    final CartesianCS cs;
                    if (this == DEFAULT) {
                        cs = (CartesianCS) StandardDefinitions.createCoordinateSystem((short) 6500);
                    } else {
                        cs = (CartesianCS) DEFAULT.geocentric().getCoordinateSystem();
                    }
                    // Use same name and datum than the geographic CRS.
                    final GeographicCRS base = geographic();
                    object = new DefaultGeocentricCRS(properties(base, geocentric), base.getDatum(), cs);
                    cachedGeocentric = object;
                }
            }
        }
        return object;
    }

    /**
     * Returns the geocentric CRS using a spherical coordinate system. Axes are:
     *
     * <ol>
     *   <li>Spherical latitude in degrees oriented toward {@linkplain AxisDirection#NORTH north}.</li>
     *   <li>Spherical longitude in degrees oriented toward {@linkplain AxisDirection#EAST east}.</li>
     *   <li>Geocentric radius in metres oriented toward {@linkplain AxisDirection#UP up}.</li>
     * </ol>
     *
     * @return The geocentric CRS associated to this enum.
     *
     * @see DefaultGeocentricCRS
     *
     * @since 0.7
     */
    public GeocentricCRS spherical() {
        GeocentricCRS object = cachedSpherical;
        if (object == null) {
            synchronized (this) {
                object = cachedSpherical;
                if (object == null) {
                    /*
                     * All constants defined in this enumeration use the same coordinate system, EPSG:6404.
                     * We will arbitrarily create this CS only for the most frequently created CRS,
                     * and share that CS instance for all other constants.
                     */
                    SphericalCS cs = null;
                    if (this == DEFAULT) {
                        final CSAuthorityFactory factory = csFactory();
                        if (factory != null) try {
                            cs = factory.createSphericalCS("6404");
                        } catch (FactoryException e) {
                            failure(this, "spherical", e, (short) 6404);
                        }
                        if (cs == null) {
                            cs = (SphericalCS) StandardDefinitions.createCoordinateSystem((short) 6404);
                        }
                    } else {
                        cs = (SphericalCS) DEFAULT.spherical().getCoordinateSystem();
                    }
                    // Use same name and datum than the geographic CRS.
                    final GeographicCRS base = geographic();
                    object = new DefaultGeocentricCRS(IdentifiedObjects.getProperties(base, EXCLUDE), base.getDatum(), cs);
                    cachedSpherical = object;
                }
            }
        }
        return object;
    }

    /**
     * Returns the geodetic datum associated to this geodetic object.
     * The following table summarizes the datums known to this class,
     * together with an enumeration value that can be used for fetching that datum:
     *
     * <blockquote><table class="sis">
     *   <caption>Commonly used geodetic datums</caption>
     *   <tr><th>Name or alias</th>                                     <th>Enum</th>            <th>EPSG</th></tr>
     *   <tr><td>European Datum 1950</td>                               <td>{@link #ED50}</td>   <td>6230</td></tr>
     *   <tr><td>European Terrestrial Reference System 1989</td>        <td>{@link #ETRS89}</td> <td>6258</td></tr>
     *   <tr><td>North American Datum 1927</td>                         <td>{@link #NAD27}</td>  <td>6267</td></tr>
     *   <tr><td>North American Datum 1983</td>                         <td>{@link #NAD83}</td>  <td>6269</td></tr>
     *   <tr><td>Not specified (based on GRS 1980 Authalic Sphere)</td> <td>{@link #SPHERE}</td> <td>6047</td></tr>
     *   <tr><td>World Geodetic System 1972</td>                        <td>{@link #WGS72}</td>  <td>6322</td></tr>
     *   <tr><td>World Geodetic System 1984</td>                        <td>{@link #WGS84}</td>  <td>6326</td></tr>
     * </table></blockquote>
     *
     * @return The geodetic datum associated to this enum.
     *
     * @see org.apache.sis.referencing.datum.DefaultGeodeticDatum
     */
    public GeodeticDatum datum() {
        GeodeticDatum object = datum(cached);
        if (object == null) {
            synchronized (this) {
                object = datum(cached);
                if (object == null) {
                    final DatumAuthorityFactory factory = datumFactory();
                    if (factory != null) try {
                        cached = object = factory.createGeodeticDatum(String.valueOf(datum));
                        return object;
                    } catch (FactoryException e) {
                        failure(this, "datum", e, datum);
                    }
                    object = StandardDefinitions.createGeodeticDatum(datum, ellipsoid(), primeMeridian());
                    cached = object;
                }
            }
        }
        return object;
    }

    /**
     * Returns the ellipsoid associated to this geodetic object.
     * The following table summarizes the ellipsoids known to this class,
     * together with an enumeration value that can be used for fetching that ellipsoid:
     *
     * <blockquote><table class="sis">
     *   <caption>Commonly used ellipsoids</caption>
     *   <tr><th>Name or alias</th>                    <th>Enum</th>            <th>EPSG</th></tr>
     *   <tr><td>Clarke 1866</td>                      <td>{@link #NAD27}</td>  <td>7008</td></tr>
     *   <tr><td>GRS 1980 Authalic Sphere</td>         <td>{@link #SPHERE}</td> <td>7048</td></tr>
     *   <tr><td>International 1924</td>               <td>{@link #ED50}</td>   <td>7022</td></tr>
     *   <tr><td>International 1979 / GRS 1980</td>    <td>{@link #ETRS89}</td> <td>7019</td></tr>
     *   <tr><td>World Geodetic System (WGS) 1972</td> <td>{@link #WGS72}</td>  <td>7043</td></tr>
     *   <tr><td>World Geodetic System (WGS) 1984</td> <td>{@link #WGS84}</td>  <td>7030</td></tr>
     * </table></blockquote>
     *
     * @return The ellipsoid associated to this enum.
     *
     * @see org.apache.sis.referencing.datum.DefaultEllipsoid
     */
    public Ellipsoid ellipsoid() {
        Ellipsoid object = ellipsoid(cached);
        if (object == null) {
            synchronized (this) {
                object = ellipsoid(cached);
                if (object == null) {
                    if (this == NAD83) {
                        object = ETRS89.ellipsoid();            // Share the same instance for NAD83 and ETRS89.
                    } else {
                        final DatumAuthorityFactory factory = datumFactory();
                        if (factory != null) try {
                            cached = object = factory.createEllipsoid(String.valueOf(ellipsoid));
                            return object;
                        } catch (FactoryException e) {
                            failure(this, "ellipsoid", e, ellipsoid);
                        }
                        object = StandardDefinitions.createEllipsoid(ellipsoid);
                    }
                    cached = object;
                }
            }
        }
        return object;
    }

    /**
     * Returns the prime meridian associated to this geodetic object.
     * The following table summarizes the prime meridians known to this class,
     * together with an enumeration value that can be used for fetching that prime meridian:
     *
     * <blockquote><table class="sis">
     *   <caption>Commonly used prime meridians</caption>
     *   <tr><th>Name or alias</th> <th>Enum</th>           <th>EPSG</th></tr>
     *   <tr><td>Greenwich</td>     <td>{@link #WGS84}</td> <td>8901</td></tr>
     * </table></blockquote>
     *
     * @return The prime meridian associated to this enum.
     *
     * @see org.apache.sis.referencing.datum.DefaultPrimeMeridian
     */
    public PrimeMeridian primeMeridian() {
        PrimeMeridian object = primeMeridian(cached);
        if (object == null) {
            synchronized (this) {
                object = primeMeridian(cached);
                if (object == null) {
                    if (this != DEFAULT) {
                        object = DEFAULT.primeMeridian();           // Share the same instance for all constants.
                    } else {
                        final DatumAuthorityFactory factory = datumFactory();
                        if (factory != null) try {
                            cached = object = factory.createPrimeMeridian(StandardDefinitions.GREENWICH);
                            return object;
                        } catch (FactoryException e) {
                            failure(this, "primeMeridian", e, (short) 8901);
                        }
                        object = StandardDefinitions.primeMeridian();
                    }
                    cached = object;
                }
            }
        }
        return object;
    }

    /**
     * Returns the geographic CRS associated to the given object, or {@code null} if none.
     */
    private static GeographicCRS geographic(final IdentifiedObject object) {
        return (object instanceof GeographicCRS) ? (GeographicCRS) object : null;
    }

    /**
     * Returns the datum associated to the given object, or {@code null} if none.
     */
    private static GeodeticDatum datum(final IdentifiedObject object) {
        if (object instanceof GeodeticDatum) {
            return (GeodeticDatum) object;
        }
        if (object instanceof GeodeticCRS) {
            return ((GeodeticCRS) object).getDatum();
        }
        return null;
    }

    /**
     * Returns the ellipsoid associated to the given object, or {@code null} if none.
     */
    private static Ellipsoid ellipsoid(final IdentifiedObject object) {
        if (object instanceof Ellipsoid) {
            return (Ellipsoid) object;
        }
        final GeodeticDatum datum = datum(object);
        return (datum != null) ? datum.getEllipsoid() : null;
    }

    /**
     * Returns the prime meridian associated to the given object, or {@code null} if none.
     */
    private static PrimeMeridian primeMeridian(final IdentifiedObject object) {
        if (object instanceof PrimeMeridian) {
            return (PrimeMeridian) object;
        }
        final GeodeticDatum datum = datum(object);
        return (datum != null) ? datum.getPrimeMeridian() : null;
    }

    /*
     * NOTE ABOUT MAP PROJECTION CONVENIENCE METHODS:
     * There is no convenience method for projections other than UTM because this enumeration is not a
     * factory for arbitrary CRS (the UTM projection has the advantage of being constrained to zones).
     * World-wide projections like "WGS 84 / World Mercator" are not handled neither because they make
     * sense only for some datum like WGS84 or WGS72. Application to more regional datum like NAD27 or
     * ED50 would be more questionable.
     */

    /**
     * Returns a Universal Transverse Mercator (UTM) projection for the zone containing the given point.
     * There is a total of 120 UTM zones, with 60 zones in the North hemisphere and 60 zones in the South hemisphere.
     * The projection zone is determined from the arguments as below:
     *
     * <ul>
     *   <li>The sign of the <var>latitude</var> argument determines the hemisphere:
     *       North for positive latitudes (including positive zero) or
     *       South for negative latitudes (including negative zero).
     *       The latitude magnitude is ignored, except for ensuring that the latitude is inside the [-90 … 90]° range.</li>
     *   <li>The value of the <var>longitude</var> argument determines the 6°-width zone,
     *       numbered from 1 for the zone starting at 180°W up to 60 for the zone finishing at 180°E.
     *       Longitudes outside the [-180 … 180]° range will be rolled as needed before to compute the zone.</li>
     * </ul>
     *
     * <div class="note"><b>Warning:</b>
     * be aware of parameter order! For this method, latitude is first.
     * This order is for consistency with the non-normalized {@linkplain #geographic() geographic} CRS
     * of all items in this {@code CommonCRS} enumeration.</div>
     *
     * The map projection uses the following parameters:
     *
     * <blockquote><table class="sis">
     *   <caption>Universal Transverse Mercator (UTM) parameters</caption>
     *   <tr><th>Parameter name</th>                 <th>Value</th></tr>
     *   <tr><td>Latitude of natural origin</td>     <td>0°</td></tr>
     *   <tr><td>Longitude of natural origin</td>    <td>Central meridian of the UTM zone containing the given longitude</td></tr>
     *   <tr><td>Scale factor at natural origin</td> <td>0.9996</td></tr>
     *   <tr><td>False easting</td>                  <td>500000 metres</td></tr>
     *   <tr><td>False northing</td>                 <td>0 (North hemisphere) or 10000000 (South hemisphere) metres</td></tr>
     * </table></blockquote>
     *
     * The coordinate system axes are (Easting, Northing) in metres.
     *
     * @param  latitude  A latitude in the desired UTM projection zone.
     * @param  longitude A longitude in the desired UTM projection zone.
     * @return A Universal Transverse Mercator projection for the zone containing the given point.
     *
     * @since 0.7
     */
    public ProjectedCRS UTM(final double latitude, final double longitude) {
        ArgumentChecks.ensureBetween("latitude",   Latitude.MIN_VALUE,     Latitude.MAX_VALUE,     latitude);
        ArgumentChecks.ensureBetween("longitude", -Formulas.LONGITUDE_MAX, Formulas.LONGITUDE_MAX, longitude);
        final boolean isSouth = MathFunctions.isNegative(latitude);
        final int zone = TransverseMercator.zone(longitude);
        final Integer key = isSouth ? -zone : zone;
        ProjectedCRS crs;
        synchronized (cachedUTM) {
            crs = cachedUTM.get(key);
        }
        if (crs == null) {
            int code = 0;
            if (zone >= firstZone && zone <= lastZone) {
                code = JDK8.toUnsignedInt(isSouth ? southUTM : northUTM);
                if (code != 0) {
                    code += zone;
                    final CRSAuthorityFactory factory = crsFactory();
                    if (factory != null) try {
                        return factory.createProjectedCRS(String.valueOf(code));
                    } catch (FactoryException e) {
                        failure(this, "UTM", e, code);
                    }
                }
            }
            /*
             * All constants defined in this enumeration use the same coordinate system, EPSG:4400.
             * We will arbitrarily create this CS only for a frequently created CRS, and share that
             * CS instance for all other constants.
             */
            CartesianCS cs = null;
            synchronized (DEFAULT.cachedUTM) {
                final Iterator<ProjectedCRS> it = DEFAULT.cachedUTM.values().iterator();
                if (it.hasNext()) {
                    cs = it.next().getCoordinateSystem();
                }
            }
            if (cs == null) {
                if (this != DEFAULT) {
                    cs = DEFAULT.UTM(latitude, longitude).getCoordinateSystem();
                } else {
                    cs = (CartesianCS) StandardDefinitions.createCoordinateSystem((short) 4400);
                }
            }
            crs = StandardDefinitions.createUTM(code, geographic(), latitude, longitude, cs);
            final ProjectedCRS other;
            synchronized (cachedUTM) {
                other = JDK8.putIfAbsent(cachedUTM, key, crs);
            }
            if (other != null) {
                return other;
            }
        }
        return crs;
    }




    /**
     * Frequently-used vertical CRS and datum that are guaranteed to be available in SIS.
     * Methods in this enumeration are shortcuts for object definitions in the EPSG database.
     * If there is no EPSG database available, or if the query failed, or if there is no EPSG definition for an object,
     * then {@code Vertical} fallback on hard-coded values. Consequently, those methods never return {@code null}.
     *
     * <p>Referencing objects are cached after creation. Invoking the same method on the same {@code Vertical}
     * instance twice will return the same {@link IdentifiedObject} instance, unless the internal cache has been cleared
     * (e.g. the application is running in a container environment and some modules have been installed or uninstalled).</p>
     *
     * <p><b>Example:</b> the following code fetches a vertical Coordinate Reference System for heights
     * above the Mean Sea Level (MSL):</p>
     *
     * {@preformat java
     *   VerticalCRS crs = CommonCRS.Vertical.MEAN_SEA_LEVEL.crs();
     * }
     *
     * Below is an alphabetical list of object names available in this enumeration:
     *
     * <blockquote><table class="sis">
     *   <caption>Geodetic objects accessible by enumeration constants</caption>
     *   <tr><th>Name or alias</th>                      <th>Object type</th> <th>Enumeration value</th></tr>
     *   <tr><td>Barometric altitude</td>                <td>CRS, Datum</td>  <td>{@link #BAROMETRIC}</td></tr>
     *   <!-- <s>Ellipsoidal height</s> intentionally omitted                 <td><s>{@link #ELLIPSOIDAL}</s></td> -->
     *   <tr><td>Mean Sea Level</td>                     <td>Datum</td>       <td>{@link #MEAN_SEA_LEVEL}</td></tr>
     *   <tr><td>Mean Sea Level depth</td>               <td>CRS</td>         <td>{@link #DEPTH}</td></tr>
     *   <tr><td>Mean Sea Level height</td>              <td>CRS</td>         <td>{@link #MEAN_SEA_LEVEL}</td></tr>
     *   <tr><td>NAVD88 height</td>                      <td>CRS</td>         <td>{@link #NAVD88}</td></tr>
     *   <tr><td>North American Vertical Datum 1988</td> <td>Datum</td>       <td>{@link #NAVD88}</td></tr>
     *   <tr><td>Other surface</td>                      <td>CRS, Datum</td>  <td>{@link #OTHER_SURFACE}</td></tr>
     * </table></blockquote>
     *
     * <div class="note"><b>Note:</b>
     * We do not provide a {@code GEOIDAL} value because its definition depends on the realization epoch.
     * For example EGM84, EGM96 and EGM2008 are applications of three different geoid models on the WGS 84 ellipsoid.
     * The {@link #MEAN_SEA_LEVEL} value can be used instead as an approximation of geoidal heights.</div>
     *
     * @author  Martin Desruisseaux (Geomatys)
     * @since   0.4
     * @version 0.7
     * @module
     *
     * @see org.apache.sis.referencing.factory.CommonAuthorityFactory
     */
    public static enum Vertical {
        /**
         * Height measured by atmospheric pressure in hectopascals (hPa).
         * Hectopascals are the units of measurement used by the worldwide meteorological community.
         * The datum is not specific to any location or epoch.
         *
         * @see VerticalDatumType#BAROMETRIC
         */
        BAROMETRIC(false, Vocabulary.Keys.BarometricAltitude, Vocabulary.Keys.ConstantPressureSurface),

        /**
         * Height measured above the Mean Sea Level (MSL) in metres. Can be used as an approximation of geoidal heights
         * (height measured above an equipotential surface), except that MSL are not specific to any location or epoch.
         *
         * <blockquote><table class="compact" summary="Mean Sea Level properties.">
         *   <tr><th>EPSG identifiers:</th>         <td>5714 &nbsp;(<i>datum:</i> 5100)</td></tr>
         *   <tr><th>Primary names:</th>            <td>"MSL height" &nbsp;(<i>datum:</i> "Mean Sea Level")</td></tr>
         *   <tr><th>Abbreviations or aliases:</th> <td>"mean sea level height" &nbsp;(<i>datum:</i> "MSL")</td></tr>
         *   <tr><th>Direction:</th>                <td>{@link AxisDirection#UP}</td></tr>
         *   <tr><th>Unit:</th>                     <td>{@link SI#METRE}</td></tr>
         * </table></blockquote>
         *
         * @see VerticalDatumType#GEOIDAL
         */
        MEAN_SEA_LEVEL(true, (short) 5714, (short) 5100),

        /**
         * Depth measured below the Mean Sea Level (MSL) in metres.
         *
         * <blockquote><table class="compact" summary="Depth properties.">
         *   <tr><th>EPSG identifiers:</th>         <td>5715 &nbsp;(<i>datum:</i> 5100)</td></tr>
         *   <tr><th>Primary names:</th>            <td>"MSL depth" &nbsp;(<i>datum:</i> "Mean Sea Level")</td></tr>
         *   <tr><th>Abbreviations or aliases:</th> <td>"mean sea level depth" &nbsp;(<i>datum:</i> "MSL")</td></tr>
         *   <tr><th>Direction:</th>                <td>{@link AxisDirection#DOWN}</td></tr>
         *   <tr><th>Unit:</th>                     <td>{@link SI#METRE}</td></tr>
         * </table></blockquote>
         *
         * @see VerticalDatumType#GEOIDAL
         */
        DEPTH(true, (short) 5715, (short) 5100),

        /**
         * North American Vertical Datum 1988 height.
         *
         * <blockquote><table class="compact" summary="Mean Sea Level properties.">
         *   <tr><th>WMS identifier:</th>           <td>CRS:88</td></tr>
         *   <tr><th>EPSG identifiers:</th>         <td>5703 &nbsp;(<i>datum:</i> 5103)</td></tr>
         *   <tr><th>Primary names:</th>            <td>"NAVD88 height" &nbsp;(<i>datum:</i> "North American Vertical Datum 1988")</td></tr>
         *   <tr><th>Abbreviations or aliases:</th> <td>" North American Vertical Datum of 1988 height (m)" &nbsp;(<i>datum:</i> "NAVD88")</td></tr>
         *   <tr><th>Direction:</th>                <td>{@link AxisDirection#UP}</td></tr>
         *   <tr><th>Unit:</th>                     <td>{@link SI#METRE}</td></tr>
         * </table></blockquote>
         *
         * @see CommonCRS#NAD83
         *
         * @since 0.7
         */
        NAVD88(true, (short) 5703, (short) 5103),

        /**
         * Height measured along the normal to the ellipsoid used in the definition of horizontal datum.
         * The unit of measurement is metres.
         *
         * <p><b>Ellipsoidal height is not part of ISO 19111 international standard.</b>
         * Such vertical CRS is usually not recommended since ellipsoidal heights make little sense without
         * their (<var>latitude</var>, <var>longitude</var>) locations. The ISO specification defines instead
         * three-dimensional {@code GeographicCRS} for that reason. Users are encouraged to avoid this orphan
         * ellipsoidal height as much as possible.</p>
         */
        ELLIPSOIDAL(false, Vocabulary.Keys.EllipsoidalHeight, Vocabulary.Keys.Ellipsoid),

        /**
         * Height measured above other kind of surface, for example a geological feature.
         * The unit of measurement is metres.
         *
         * @see VerticalDatumType#OTHER_SURFACE
         */
        OTHER_SURFACE(false, Vocabulary.Keys.Height, Vocabulary.Keys.OtherSurface);

        /**
         * {@code true} if {@link #crs} and {@link #datum} are EPSG codes, or {@code false} if
         * they are resource keys for the name as one of the {@code Vocabulary.Keys} constants.
         */
        final boolean isEPSG;

        /**
         * The EPSG code for the CRS or the resource keys, depending on {@link #isEPSG} value.
         */
        final short crs;

        /**
         * The EPSG code for the datum or the resource keys, depending on {@link #isEPSG} value.
         */
        final short datum;

        /**
         * The cached object. This is initially {@code null}, then set to various kind of objects depending
         * on which method has been invoked. The kind of object stored in this field may change during the
         * application execution.
         */
        private transient volatile IdentifiedObject cached;

        /**
         * Creates a new enumeration value of the given name.
         *
         * <div class="note"><b>Note:</b>
         * This constructor does not expect {@link VerticalDatumType} constant in order to avoid too
         * early class initialization. In particular, we do not want early dependency to the SIS-specific
         * {@code VerticalDatumTypes.ELLIPSOIDAL} constant.</div>
         */
        private Vertical(final boolean isEPSG, final short crs, final short datum) {
            this.isEPSG = isEPSG;
            this.crs    = crs;
            this.datum  = datum;
        }

        /**
         * Registers a listeners to be invoked when the classpath changed.
         * This will clear the cache, since the factories may have changed.
         */
        static {
            SystemListener.add(new SystemListener(Modules.REFERENCING) {
                @Override protected void classpathChanged() {
                    for (final Vertical e : values()) {
                        e.clear();
                    }
                }
            });
        }

        /**
         * Invoked by when the cache needs to be cleared after a classpath change.
         */
        synchronized void clear() {
            cached = null;
        }

        /**
         * Returns the coordinate reference system associated to this vertical object.
         * The following table summarizes the CRS known to this class,
         * together with an enumeration value that can be used for fetching that CRS:
         *
         * <blockquote><table class="sis">
         *   <caption>Commonly used vertical CRS</caption>
         *   <tr><th>Name or alias</th>             <th>Enum</th>                        <th>EPSG</th></tr>
         *   <tr><td>Barometric altitude</td>       <td>{@link #BAROMETRIC}</td>         <td></td></tr>
         *   <!-- <s>Ellipsoidal height</s> intentionally omitted -->
         *   <tr><td>Mean Sea Level depth</td>      <td>{@link #DEPTH}</td>              <td>5715</td></tr>
         *   <tr><td>Mean Sea Level height</td>     <td>{@link #MEAN_SEA_LEVEL}</td>     <td>5714</td></tr>
         *   <tr><td>Other surface</td>             <td>{@link #OTHER_SURFACE}</td>      <td></td></tr>
         * </table></blockquote>
         *
         * @return The CRS associated to this enum.
         *
         * @see DefaultVerticalCRS
         */
        public VerticalCRS crs() {
            VerticalCRS object = crs(cached);
            if (object == null) {
                synchronized (this) {
                    object = crs(cached);
                    if (object == null) {
                        if (isEPSG) {
                            final CRSAuthorityFactory factory = crsFactory();
                            if (factory != null) try {
                                cached = object = factory.createVerticalCRS(String.valueOf(crs));
                                return object;
                            } catch (FactoryException e) {
                                failure(this, "crs", e, crs);
                            }
                            object = StandardDefinitions.createVerticalCRS(crs, datum());
                        } else {
                            final VerticalCS cs = cs();
                            object = new DefaultVerticalCRS(IdentifiedObjects.getProperties(cs, EXCLUDE), datum(), cs);
                        }
                        cached = object;
                    }
                }
            }
            return object;
        }

        /**
         * Creates the coordinate system associated to this vertical object.
         * This method does not cache the coordinate system.
         */
        private VerticalCS cs() {
            final Map<String,?> properties = properties(crs);
            final Unit<?> unit;
            switch (this) {
                default: {
                    unit = SI.METRE;
                    break;
                }
                case BAROMETRIC: {
                    unit = SI.MetricPrefix.HECTO(SI.PASCAL);
                    break;
                }
            }
            return new DefaultVerticalCS(properties,
                    new DefaultCoordinateSystemAxis(properties, "h", AxisDirection.UP, unit));
        }

        /**
         * Returns the datum associated to this vertical object.
         * The following table summarizes the datum known to this class,
         * together with an enumeration value that can be used for fetching that datum:
         *
         * <blockquote><table class="sis">
         *   <caption>Commonly used vertical datum</caption>
         *   <tr><th>Name or alias</th>             <th>Enum</th>                        <th>EPSG</th></tr>
         *   <tr><td>Barometric altitude</td>       <td>{@link #BAROMETRIC}</td>         <td></td></tr>
         *   <!-- <s>Ellipsoidal height</s> intentionally omitted -->
         *   <tr><td>Mean Sea Level</td>            <td>{@link #MEAN_SEA_LEVEL}</td>     <td>5100</td></tr>
         *   <tr><td>Other surface</td>             <td>{@link #OTHER_SURFACE}</td>      <td></td></tr>
         * </table></blockquote>
         *
         * @return The datum associated to this enum.
         *
         * @see DefaultVerticalDatum
         */
        public VerticalDatum datum() {
            VerticalDatum object = datum(cached);
            if (object == null) {
                synchronized (this) {
                    object = datum(cached);
                    if (object == null) {
                        if (isEPSG) {
                            final DatumAuthorityFactory factory = datumFactory();
                            if (factory != null) try {
                                cached = object = factory.createVerticalDatum(String.valueOf(datum));
                                return object;
                            } catch (FactoryException e) {
                                failure(this, "datum", e, datum);
                            }
                            object = StandardDefinitions.createVerticalDatum(datum);
                        } else {
                            object = new DefaultVerticalDatum(properties(datum), VerticalDatumType.valueOf(name()));
                        }
                        cached = object;
                    }
                }
            }
            return object;
        }

        /**
         * Returns the vertical CRS associated to the given object, or {@code null} if none.
         */
        private static VerticalCRS crs(final IdentifiedObject object) {
            return (object instanceof VerticalCRS) ? (VerticalCRS) object : null;
        }

        /**
         * Returns the datum associated to the given object, or {@code null} if none.
         */
        private static VerticalDatum datum(final IdentifiedObject object) {
            if (object instanceof VerticalDatum) {
                return (VerticalDatum) object;
            }
            if (object instanceof VerticalCRS) {
                return ((VerticalCRS) object).getDatum();
            }
            return null;
        }
    }




    /**
     * Frequently-used temporal CRS and datum that are guaranteed to be available in SIS.
     *
     * <p>Referencing objects are cached after creation. Invoking the same method on the same {@code Temporal}
     * instance twice will return the same {@link IdentifiedObject} instance, unless the internal cache has been cleared
     * (e.g. the application is running in a container environment and some modules have been installed or uninstalled).</p>
     *
     * <p><b>Example:</b> the following code fetches a temporal Coordinate Reference System using the Julian calendar:</p>
     *
     * {@preformat java
     *   TemporalCRS crs = CommonCRS.Temporal.JULIAN.crs();
     * }
     *
     * Below is an alphabetical list of object names available in this enumeration:
     *
     * <blockquote><table class="sis">
     *   <caption>Temporal objects accessible by enumeration constants</caption>
     *   <tr><th>Name or alias</th>    <th>Object type</th> <th>Enumeration value</th></tr>
     *   <tr><td>Dublin Julian</td>    <td>CRS, Datum</td>  <td>{@link #DUBLIN_JULIAN}</td></tr>
     *   <tr><td>Java time</td>        <td>CRS</td>         <td>{@link #JAVA}</td></tr>
     *   <tr><td>Julian</td>           <td>CRS, Datum</td>  <td>{@link #JULIAN}</td></tr>
     *   <tr><td>Modified Julian</td>  <td>CRS, Datum</td>  <td>{@link #MODIFIED_JULIAN}</td></tr>
     *   <tr><td>Truncated Julian</td> <td>CRS, Datum</td>  <td>{@link #TRUNCATED_JULIAN}</td></tr>
     *   <tr><td>Unix/POSIX time</td>  <td>CRS, Datum</td>  <td>{@link #UNIX}</td></tr>
     * </table></blockquote>
     *
     * @author  Martin Desruisseaux (Geomatys)
     * @since   0.4
     * @version 0.4
     * @module
     */
    public static enum Temporal {
        /**
         * Time measured as days since January 1st, 4713 BC at 12:00 UTC.
         */
        JULIAN(Vocabulary.Keys.Julian, -2440588 * (24*60*60*1000L) + (12*60*60*1000L)),

        /**
         * Time measured as days since November 17, 1858 at 00:00 UTC.
         * A <cite>Modified Julian day</cite> (MJD) is defined relative to
         * <cite>Julian day</cite> (JD) as {@code MJD = JD − 2400000.5}.
         */
        MODIFIED_JULIAN(Vocabulary.Keys.ModifiedJulian, -40587 * (24*60*60*1000L)),

        /**
         * Time measured as days since May 24, 1968 at 00:00 UTC.
         * This epoch was introduced by NASA for the space program.
         * A <cite>Truncated Julian day</cite> (TJD) is defined relative to
         * <cite>Julian day</cite> (JD) as {@code TJD = JD − 2440000.5}.
         */
        TRUNCATED_JULIAN(Vocabulary.Keys.TruncatedJulian, -587 * (24*60*60*1000L)),

        /**
         * Time measured as days since December 31, 1899 at 12:00 UTC.
         * A <cite>Dublin Julian day</cite> (DJD) is defined relative to
         * <cite>Julian day</cite> (JD) as {@code DJD = JD − 2415020}.
         */
        DUBLIN_JULIAN(Vocabulary.Keys.DublinJulian, -25568 * (24*60*60*1000L) + (12*60*60*1000L)),

        /**
         * Time measured as seconds since January 1st, 1970 at 00:00 UTC.
         */
        UNIX(Vocabulary.Keys.Time_1, 0),

        /**
         * Time measured as milliseconds since January 1st, 1970 at 00:00 UTC.
         */
        JAVA(Vocabulary.Keys.Time_1, 0);

        /**
         * The resource keys for the name as one of the {@code Vocabulary.Keys} constants.
         */
        private final short key;

        /**
         * The date and time origin of this temporal datum.
         */
        private final long epoch;

        /**
         * The cached object. This is initially {@code null}, then set to various kind of objects depending
         * on which method has been invoked. The kind of object stored in this field may change during the
         * application execution.
         */
        private transient volatile IdentifiedObject cached;

        /**
         * Creates a new enumeration value of the given name with time counted since the given epoch.
         */
        private Temporal(final short name, final long epoch) {
            this.key   = name;
            this.epoch = epoch;
        }

        /**
         * Registers a listeners to be invoked when the classpath changed.
         * This will clear the cache, since the factories may have changed.
         */
        static {
            SystemListener.add(new SystemListener(Modules.REFERENCING) {
                @Override protected void classpathChanged() {
                    for (final Temporal e : values()) {
                        e.clear();
                    }
                }
            });
        }

        /**
         * Invoked by when the cache needs to be cleared after a classpath change.
         */
        synchronized void clear() {
            cached = null;
        }

        /**
         * Returns the coordinate reference system associated to this temporal object.
         * The following table summarizes the CRS known to this class,
         * together with an enumeration value that can be used for fetching that CRS:
         *
         * <blockquote><table class="sis">
         *   <caption>Commonly used temporal CRS</caption>
         *   <tr><th>Name or alias</th>      <th>Enum</th></tr>
         *   <tr><td>Dublin Julian</td>      <td>{@link #DUBLIN_JULIAN}</td></tr>
         *   <tr><td>Julian</td>             <td>{@link #JULIAN}</td></tr>
         *   <tr><td>Modified Julian</td>    <td>{@link #MODIFIED_JULIAN}</td></tr>
         *   <tr><td>Truncated Julian</td>   <td>{@link #TRUNCATED_JULIAN}</td></tr>
         *   <tr><td>Unix/POSIX or Java</td> <td>{@link #UNIX}</td></tr>
         * </table></blockquote>
         *
         * @return The CRS associated to this enum.
         *
         * @see DefaultTemporalCRS
         */
        public TemporalCRS crs() {
            TemporalCRS object = crs(cached);
            if (object == null) {
                synchronized (this) {
                    object = crs(cached);
                    if (object == null) {
                        final TemporalDatum datum = datum();
                        object = new DefaultTemporalCRS(IdentifiedObjects.getProperties(datum, EXCLUDE), datum, cs());
                        cached = object;
                    }
                }
            }
            return object;
        }

        /**
         * Creates the coordinate system associated to this temporal object.
         * This method does not cache the coordinate system.
         */
        @SuppressWarnings("fallthrough")
        private TimeCS cs() {
            final Map<String,?> cs, axis;
            Unit<Duration> unit = SI.SECOND;
            switch (this) {
                default: {
                    // Share the coordinate system created for truncated Julian.
                    return TRUNCATED_JULIAN.crs().getCoordinateSystem();
                }
                case TRUNCATED_JULIAN: {
                    unit = NonSI.DAY;
                    // Fall through
                }
                case UNIX: {
                    // Share the NamedIdentifier created for Java time.
                    final TimeCS share = JAVA.crs().getCoordinateSystem();
                    cs   = IdentifiedObjects.getProperties(share, EXCLUDE);
                    axis = IdentifiedObjects.getProperties(share.getAxis(0), EXCLUDE);
                    break;
                }
                case JAVA: {
                    // Create all properties for a new coordinate system.
                    cs   = properties(Vocabulary.Keys.Temporal);
                    axis = properties(Vocabulary.Keys.Time);
                    unit = Units.MILLISECOND;
                    break;
                }
            }
            return new DefaultTimeCS(cs, new DefaultCoordinateSystemAxis(axis, "t", AxisDirection.FUTURE, unit));
        }

        /**
         * Returns the datum associated to this temporal object.
         * The following table summarizes the datum known to this class,
         * together with an enumeration value that can be used for fetching that datum:
         *
         * <blockquote><table class="sis">
         *   <caption>Commonly used temporal datum</caption>
         *   <tr><th>Name or alias</th>      <th>Enum</th></tr>
         *   <tr><td>Dublin Julian</td>      <td>{@link #DUBLIN_JULIAN}</td></tr>
         *   <tr><td>Julian</td>             <td>{@link #JULIAN}</td></tr>
         *   <tr><td>Modified Julian</td>    <td>{@link #MODIFIED_JULIAN}</td></tr>
         *   <tr><td>Truncated Julian</td>   <td>{@link #TRUNCATED_JULIAN}</td></tr>
         *   <tr><td>Unix/POSIX or Java</td> <td>{@link #UNIX}</td></tr>
         * </table></blockquote>
         *
         * @return The datum associated to this enum.
         *
         * @see DefaultTemporalDatum
         */
        public TemporalDatum datum() {
            TemporalDatum object = datum(cached);
            if (object == null) {
                synchronized (this) {
                    object = datum(cached);
                    if (object == null) {
                        if (this == UNIX) {
                            object = JAVA.datum(); // Share the same instance for UNIX and JAVA.
                        } else {
                            final Map<String,?> properties;
                            if (key == Vocabulary.Keys.Time_1) {
                                properties = properties(Vocabulary.formatInternational(
                                        key, (this == JAVA) ? "Java" : "Unix/POSIX"));
                            } else {
                                properties = properties(key);
                            }
                            object = new DefaultTemporalDatum(properties, new Date(epoch));
                        }
                        cached = object;
                    }
                }
            }
            return object;
        }

        /**
         * Returns the temporal CRS associated to the given object, or {@code null} if none.
         */
        private static TemporalCRS crs(final IdentifiedObject object) {
            return (object instanceof TemporalCRS) ? (TemporalCRS) object : null;
        }

        /**
         * Returns the datum associated to the given object, or {@code null} if none.
         */
        private static TemporalDatum datum(final IdentifiedObject object) {
            if (object instanceof TemporalDatum) {
                return (TemporalDatum) object;
            }
            if (object instanceof TemporalCRS) {
                return ((TemporalCRS) object).getDatum();
            }
            return null;
        }
    }

    /**
     * Puts the name for the given key in a map of properties to be given to object constructors.
     *
     * @param  key A constant from {@link org.apache.sis.util.resources.Vocabulary.Keys}.
     * @return The properties to give to the object constructor.
     */
    static Map<String,?> properties(final short key) {
        return properties(Vocabulary.formatInternational(key));
    }

    /**
     * Puts the given name in a map of properties to be given to object constructors.
     */
    static Map<String,?> properties(final InternationalString name) {
        return singletonMap(NAME_KEY, new NamedIdentifier(null, name));
    }

    /**
     * Returns the same properties than the given object, except for the identifier which is set to the given code.
     */
    private static Map<String,?> properties(final IdentifiedObject template, final short code) {
<<<<<<< HEAD
        final Map<String,Object> properties = new HashMap<String,Object>(IdentifiedObjects.getProperties(template));
=======
        final Map<String,Object> properties = new HashMap<>(IdentifiedObjects.getProperties(template, EXCLUDE));
>>>>>>> e5ff9865
        properties.put(GeographicCRS.IDENTIFIERS_KEY, new NamedIdentifier(Citations.EPSG, String.valueOf(code)));
        return properties;
    }

    /**
     * Returns the EPSG factory to use for creating CRS, or {@code null} if none.
     * If this method returns {@code null}, then the caller will silently fallback on hard-coded values.
     */
    static CRSAuthorityFactory crsFactory() {
        if (!EPSGFactoryFallback.FORCE_HARDCODED) {
            final AuthorityFactory factory = AuthorityFactories.EPSG();
            if (!(factory instanceof EPSGFactoryFallback)) {
                return (CRSAuthorityFactory) factory;
            }
        }
        return null;
    }

    /**
     * Returns the EPSG factory to use for creating coordinate systems, or {@code null} if none.
     * If this method returns {@code null}, then the caller will silently fallback on hard-coded values.
     */
    static CSAuthorityFactory csFactory() {
        if (!EPSGFactoryFallback.FORCE_HARDCODED) {
            final AuthorityFactory factory = AuthorityFactories.EPSG();
            if (!(factory instanceof EPSGFactoryFallback)) {
                return (CSAuthorityFactory) factory;
            }
        }
        return null;
    }

    /**
     * Returns the EPSG factory to use for creating datum, ellipsoids and prime meridians, or {@code null} if none.
     * If this method returns {@code null}, then the caller will silently fallback on hard-coded values.
     */
    static DatumAuthorityFactory datumFactory() {
        if (!EPSGFactoryFallback.FORCE_HARDCODED) {
            final AuthorityFactory factory = AuthorityFactories.EPSG();
            if (!(factory instanceof EPSGFactoryFallback)) {
                return (DatumAuthorityFactory) factory;
            }
        }
        return null;
    }

    /**
     * Invoked when a factory failed to create an object.
     * After invoking this method, the caller will fallback on hard-coded values.
     */
    static void failure(final Object caller, final String method, final FactoryException e, final int code) {
        String message = Errors.format(Errors.Keys.CanNotInstantiate_1, "EPSG:" + code);
        message = Exceptions.formatChainedMessages(null, message, e);
        final LogRecord record = new LogRecord(Level.WARNING, message);
        if (!(e instanceof UnavailableFactoryException) || !AuthorityFactories.failure((UnavailableFactoryException) e)) {
            // Append the stack trace only if the exception is the the one we expect when the factory is not available.
            record.setThrown(e);
        }
        record.setLoggerName(Loggers.CRS_FACTORY);
        Logging.log(caller.getClass(), method, record);
    }
}<|MERGE_RESOLUTION|>--- conflicted
+++ resolved
@@ -1571,11 +1571,7 @@
      * Returns the same properties than the given object, except for the identifier which is set to the given code.
      */
     private static Map<String,?> properties(final IdentifiedObject template, final short code) {
-<<<<<<< HEAD
-        final Map<String,Object> properties = new HashMap<String,Object>(IdentifiedObjects.getProperties(template));
-=======
-        final Map<String,Object> properties = new HashMap<>(IdentifiedObjects.getProperties(template, EXCLUDE));
->>>>>>> e5ff9865
+        final Map<String,Object> properties = new HashMap<String,Object>(IdentifiedObjects.getProperties(template, EXCLUDE));
         properties.put(GeographicCRS.IDENTIFIERS_KEY, new NamedIdentifier(Citations.EPSG, String.valueOf(code)));
         return properties;
     }
