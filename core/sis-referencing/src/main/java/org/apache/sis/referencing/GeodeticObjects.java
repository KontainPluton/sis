/*
 * Licensed to the Apache Software Foundation (ASF) under one or more
 * contributor license agreements.  See the NOTICE file distributed with
 * this work for additional information regarding copyright ownership.
 * The ASF licenses this file to You under the Apache License, Version 2.0
 * (the "License"); you may not use this file except in compliance with
 * the License.  You may obtain a copy of the License at
 *
 *     http://www.apache.org/licenses/LICENSE-2.0
 *
 * Unless required by applicable law or agreed to in writing, software
 * distributed under the License is distributed on an "AS IS" BASIS,
 * WITHOUT WARRANTIES OR CONDITIONS OF ANY KIND, either express or implied.
 * See the License for the specific language governing permissions and
 * limitations under the License.
 */
package org.apache.sis.referencing;

import java.util.Map;
import java.util.Date;
import javax.measure.unit.SI;
import javax.measure.unit.NonSI;
import javax.measure.unit.Unit;
import javax.measure.quantity.Duration;
import org.opengis.util.FactoryException;
import org.opengis.util.InternationalString;
import org.opengis.referencing.IdentifiedObject;
import org.opengis.referencing.crs.GeodeticCRS;
import org.opengis.referencing.crs.VerticalCRS;
import org.opengis.referencing.crs.TemporalCRS;
import org.opengis.referencing.crs.GeographicCRS;
import org.opengis.referencing.cs.TimeCS;
import org.opengis.referencing.cs.VerticalCS;
import org.opengis.referencing.cs.EllipsoidalCS;
import org.opengis.referencing.cs.AxisDirection;
import org.opengis.referencing.datum.Ellipsoid;
import org.opengis.referencing.datum.GeodeticDatum;
import org.opengis.referencing.datum.PrimeMeridian;
import org.opengis.referencing.datum.VerticalDatum;
import org.opengis.referencing.datum.VerticalDatumType;
import org.opengis.referencing.datum.TemporalDatum;
import org.opengis.referencing.datum.DatumAuthorityFactory;
import org.opengis.referencing.crs.CRSAuthorityFactory;
import org.apache.sis.referencing.crs.DefaultGeographicCRS;
import org.apache.sis.referencing.datum.DefaultVerticalDatum;
import org.apache.sis.referencing.datum.DefaultTemporalDatum;
import org.apache.sis.referencing.cs.AxesConvention;
import org.apache.sis.referencing.cs.DefaultTimeCS;
import org.apache.sis.referencing.cs.DefaultVerticalCS;
import org.apache.sis.referencing.cs.DefaultCoordinateSystemAxis;
import org.apache.sis.referencing.crs.DefaultTemporalCRS;
import org.apache.sis.referencing.crs.DefaultVerticalCRS;
import org.apache.sis.internal.system.SystemListener;
import org.apache.sis.internal.system.Modules;
import org.apache.sis.util.resources.Vocabulary;
import org.apache.sis.util.logging.Logging;
import org.apache.sis.measure.Units;

import static java.util.Collections.singletonMap;
import static org.opengis.referencing.IdentifiedObject.NAME_KEY;


/**
 * Frequently-used geodetic CRS and datum that are guaranteed to be available in SIS.
 * Methods in this enumeration are shortcuts for object definitions in the EPSG database.
 * If there is no EPSG database available, or if the query failed, or if there is no EPSG definition for an object,
 * then {@code GeodeticObjects} fallback on hard-coded values. Consequently, those methods never return {@code null}.
 *
 * <p>Referencing objects are cached after creation. Invoking the same method on the same {@code GeodeticObjects}
 * instance twice will return the same {@link IdentifiedObject} instance, unless the internal cache has been cleared
 * (e.g. the application is running in a container environment and some modules have been installed or uninstalled).</p>
 *
 * <p><b>Example:</b> the following code fetches a geographic Coordinate Reference System using
 * (<var>longitude</var>, <var>latitude</var>) axis order on the {@link #WGS84} geodetic datum:</p>
 *
 * {@preformat java
 *   GeographicCRS crs = GeodeticObjects.WGS84.normalizedGeographic();
 * }
 *
 * For each enumeration value, the name of the CRS, datum and ellipsoid objects may or may not be the same.
 * Below is an alphabetical list of object names available in this enumeration:
 *
 * <blockquote><table class="sis">
 *   <tr><th>Name or alias</th>                                     <th>Object type</th>           <th>Enumeration value</th></tr>
 *   <tr><td>Clarke 1866</td>                                       <td>Ellipsoid</td>             <td>{@link #NAD27}</td></tr>
 *   <tr><td>European Datum 1950 (ED50)</td>                        <td>CRS, datum</td>            <td>{@link #ED50}</td></tr>
 *   <tr><td>European Terrestrial Reference Frame (ETRS) 1989</td>  <td>CRS, datum</td>            <td>{@link #ETRS89}</td></tr>
 *   <tr><td>European Terrestrial Reference System (ETRF) 1989</td> <td>CRS, datum</td>            <td>{@link #ETRS89}</td></tr>
 *   <tr><td>Greenwich</td>                                         <td>Prime meridian</td>        <td>{@link #WGS84}, {@link #WGS72}, {@link #ETRS89}, {@link #NAD83}, {@link #NAD27}, {@link #ED50}, {@link #SPHERE}</td></tr>
 *   <tr><td>GRS 1980</td>                                          <td>Ellipsoid</td>             <td>{@link #ETRS89}, {@link #NAD83}</td></tr>
 *   <tr><td>GRS 1980 Authalic Sphere</td>                          <td>Ellipsoid</td>             <td>{@link #SPHERE}</td></tr>
 *   <tr><td>Hayford 1909</td>                                      <td>Ellipsoid</td>             <td>{@link #ED50}</td></tr>
 *   <tr><td>International 1924</td>                                <td>Ellipsoid</td>             <td>{@link #ED50}</td></tr>
 *   <tr><td>International 1979</td>                                <td>Ellipsoid</td>             <td>{@link #ETRS89}, {@link #NAD83}</td></tr>
 *   <tr><td>North American Datum 1927</td>                         <td>CRS, datum</td>            <td>{@link #NAD27}</td></tr>
 *   <tr><td>North American Datum 1983</td>                         <td>CRS, datum</td>            <td>{@link #NAD83}</td></tr>
 *   <tr><td>NWL 10D</td>                                           <td>Ellipsoid</td>             <td>{@link #WGS72}</td></tr>
 *   <tr><td>World Geodetic System (WGS) 1972</td>                  <td>CRS, datum, ellipsoid</td> <td>{@link #WGS72}</td></tr>
 *   <tr><td>World Geodetic System (WGS) 1984</td>                  <td>CRS, datum, ellipsoid</td> <td>{@link #WGS84}</td></tr>
 * </table></blockquote>
 *
 * @author  Martin Desruisseaux (Geomatys)
 * @since   0.4
 * @version 0.4
 * @module
 */
public enum GeodeticObjects {
    /**
     * World Geodetic System 1984.
     * This is the default CRS for most {@code org.apache.sis} packages.
     *
     * <blockquote><table class="compact" style="text-align:left">
     *   <tr><th>WMS identifier:</th>          <td>CRS:84</td></tr>
     *   <tr><th>EPSG identifiers:</th>        <td>4326 &nbsp;(<i>datum:</i> 6326, &nbsp;<i>ellipsoid:</i> 7030)</td></tr>
     *   <tr><th>Primary names:</th>           <td>"WGS 84" &nbsp;(<i>datum:</i> "World Geodetic System 1984")</td></tr>
     *   <tr><th>Abbreviations or aliases:</th><td>(<i>datum:</i> "WGS 84", &nbsp;<i>ellipsoid:</i> "WGS84")</td></tr>
     *   <tr><th>Prime meridian:</th>          <td>Greenwich</td></tr>
     *   <tr><th>Semi-major axis length:</th>  <td>6378137</td></tr>
     *   <tr><th>Semi-minor axis length:</th>  <td>6356752 <i>(approximative)</i></td></tr>
     *   <tr><th>Inverse flattening:</th>      <td>298.257223563 <i>(definitive)</i></td></tr>
     *   <tr><th>Ellipsoid axes unit:</th>     <td>{@link SI#METRE}</td></tr>
     * </table></blockquote>
     */
    WGS84((short) 4326, (short) 6326, (short) 7030),

    /**
     * World Geodetic System 1972.
     *
     * <blockquote><table class="compact" style="text-align:left">
     *   <tr><th>EPSG identifiers:</th>        <td>4322 &nbsp;(<i>datum:</i> 6322, &nbsp;<i>ellipsoid:</i> 7043)</td></tr>
     *   <tr><th>Primary names:</th>           <td>"WGS 72" &nbsp;(<i>datum:</i> "World Geodetic System 1972")</td></tr>
     *   <tr><th>Abbreviations or aliases:</th><td>(<i>datum:</i> "WGS 72", &nbsp;<i>ellipsoid:</i> "NWL 10D")</td></tr>
     *   <tr><th>Prime meridian:</th>          <td>Greenwich</td></tr>
     *   <tr><th>Semi-major axis length:</th>  <td>6378135</td></tr>
     *   <tr><th>Semi-minor axis length:</th>  <td>6356751 <i>(approximative)</i></td></tr>
     *   <tr><th>Inverse flattening:</th>      <td>298.26 <i>(definitive)</i></td></tr>
     *   <tr><th>Ellipsoid axes unit:</th>     <td>{@link SI#METRE}</td></tr>
     * </table></blockquote>
     */
    WGS72((short) 4322, (short) 6322, (short) 7043),

    /**
     * European Terrestrial Reference System 1989.
     * The ellipsoid is <cite>"GRS 1980"</cite>, also known as <cite>"International 1979"</cite>.
     * This ellipsoid is very close, but not identical, to the {@linkplain #WGS84} one.
     *
     * <blockquote><table class="compact" style="text-align:left">
     *   <tr><th>EPSG identifiers:</th>        <td>4258 &nbsp;(<i>datum:</i> 6258, &nbsp;<i>ellipsoid:</i> 7019)</td></tr>
     *   <tr><th>Primary names:</th>           <td>"ETRS89" &nbsp;(<i>datum:</i> "European Terrestrial Reference System 1989", &nbsp;<i>ellipsoid:</i> "GRS 1980")</td></tr>
     *   <tr><th>Abbreviations or aliases:</th><td>"ETRF89", "EUREF89", "ETRS89-GRS80" &nbsp;(<i>ellipsoid:</i> "International 1979")</td></tr>
     *   <tr><th>Prime meridian:</th>          <td>Greenwich</td></tr>
     *   <tr><th>Semi-major axis length:</th>  <td>6378137</td></tr>
     *   <tr><th>Semi-minor axis length:</th>  <td>6356752 <i>(approximative)</i></td></tr>
     *   <tr><th>Inverse flattening:</th>      <td>298.257222101 <i>(definitive)</i></td></tr>
     *   <tr><th>Ellipsoid axes unit:</th>     <td>{@link SI#METRE}</td></tr>
     * </table></blockquote>
     *
     * {@note <cite>NAD83</cite> uses the same ellipsoid for a different datum.
     *        The <cite>Web Map Server</cite> <code>"CRS:83"</code> authority code uses the NAD83 datum,
     *        while the <code>"IGNF:MILLER"</code> authority code uses the GRS80 datum.}
     */
    ETRS89((short) 4258, (short) 6258, (short) 7019),

    /**
     * North American Datum 1983.
     * The ellipsoid is <cite>"GRS 1980"</cite>, also known as <cite>"International 1979"</cite>.
     * This ellipsoid is very close, but not identical, to the {@linkplain #WGS84} one.
     *
     * <blockquote><table class="compact" style="text-align:left">
     *   <tr><th>WMS identifier:</th>          <td>CRS:83</td></tr>
     *   <tr><th>EPSG identifiers:</th>        <td>4269 &nbsp;(<i>datum:</i> 6269, &nbsp;<i>ellipsoid:</i> 7019)</td></tr>
     *   <tr><th>Primary names:</th>           <td>"NAD83" &nbsp;(<i>datum:</i> "North American Datum 1983", &nbsp;<i>ellipsoid:</i> "GRS 1980")</td></tr>
     *   <tr><th>Abbreviations or aliases:</th><td>"NAD83 (1986)" &nbsp;(<i>ellipsoid:</i> "International 1979")</td></tr>
     *   <tr><th>Prime meridian:</th>          <td>Greenwich</td></tr>
     *   <tr><th>Semi-major axis length:</th>  <td>6378137</td></tr>
     *   <tr><th>Semi-minor axis length:</th>  <td>6356752 <i>(approximative)</i></td></tr>
     *   <tr><th>Inverse flattening:</th>      <td>298.257222101 <i>(definitive)</i></td></tr>
     *   <tr><th>Ellipsoid axes unit:</th>     <td>{@link SI#METRE}</td></tr>
     * </table></blockquote>
     *
     * {@note <cite>ETRS89</cite> uses the same ellipsoid for a different datum.
     *        The <cite>Web Map Server</cite> <code>"CRS:83"</code> authority code uses the NAD83 datum,
     *        while the <code>"IGNF:MILLER"</code> authority code uses the GRS80 datum.}
     */
    NAD83((short) 4269, (short) 6269, (short) 7019),

    /**
     * North American Datum 1927.
     *
     * <blockquote><table class="compact" style="text-align:left">
     *   <tr><th>WMS identifier:</th>          <td>CRS:27</td></tr>
     *   <tr><th>EPSG identifiers:</th>        <td>4267 &nbsp;(<i>datum:</i> 6267, &nbsp;<i>ellipsoid:</i> 7008)</td></tr>
     *   <tr><th>Primary names:</th>           <td>"NAD27" &nbsp;(<i>datum:</i> "North American Datum 1927", &nbsp;<i>ellipsoid:</i> "Clarke 1866")</td></tr>
     *   <tr><th>Abbreviations or aliases:</th><td>(<i>datum:</i> "NAD27")</td></tr>
     *   <tr><th>Prime meridian:</th>          <td>Greenwich</td></tr>
     *   <tr><th>Semi-major axis length:</th>  <td>6378206.4</td></tr>
     *   <tr><th>Semi-minor axis length:</th>  <td>6356583.8 <i>(definitive)</i></td></tr>
     *   <tr><th>Ellipsoid axes unit:</th>     <td>{@link SI#METRE}</td></tr>
     * </table></blockquote>
     */
    NAD27((short) 4267, (short) 6267, (short) 7008),

    /**
     * European Datum 1950.
     *
     * <blockquote><table class="compact" style="text-align:left">
     *   <tr><th>EPSG identifiers:</th>        <td>4230 &nbsp;(<i>datum:</i> 6230, &nbsp;<i>ellipsoid:</i> 7022)</td></tr>
     *   <tr><th>Primary names:</th>           <td>"ED50" &nbsp;(<i>datum:</i> "European Datum 1950", &nbsp;<i>ellipsoid:</i> "International 1924")</td></tr>
     *   <tr><th>Abbreviations or aliases:</th><td>(<i>datum:</i> "ED50", <i>ellipsoid:</i> "Hayford 1909")</td></tr>
     *   <tr><th>Prime meridian:</th>          <td>Greenwich</td></tr>
     *   <tr><th>Semi-major axis length:</th>  <td>6378388</td></tr>
     *   <tr><th>Semi-minor axis length:</th>  <td>6356912 <i>(approximative)</i></td></tr>
     *   <tr><th>Inverse flattening:</th>      <td>297 <i>(definitive)</i></td></tr>
     *   <tr><th>Ellipsoid axes unit:</th>     <td>{@link SI#METRE}</td></tr>
     * </table></blockquote>
     */
    ED50((short) 4230, (short) 6230, (short) 7022),

    /**
     * Unspecified datum based upon the GRS 1980 Authalic Sphere. Spheres use a simpler algorithm for
     * {@linkplain org.apache.sis.referencing.datum.DefaultEllipsoid#orthodromicDistance
     * orthodromic distance computation}, which may be faster and more robust.
     *
     * <blockquote><table class="compact" style="text-align:left">
     *   <tr><th>EPSG identifiers:</th>        <td>4047 &nbsp;(<i>datum:</i> 6047, &nbsp;<i>ellipsoid:</i> 7048)</td></tr>
     *   <tr><th>Primary names:</th>           <td>"Unspecified datum based upon the GRS 1980 Authalic Sphere"</td></tr>
     *   <tr><th>Prime meridian:</th>          <td>Greenwich</td></tr>
     *   <tr><th>Semi-major axis length:</th>  <td>6371007</td></tr>
     *   <tr><th>Semi-minor axis length:</th>  <td>6371007 <i>(definitive)</i></td></tr>
     *   <tr><th>Ellipsoid axes unit:</th>     <td>{@link SI#METRE}</td></tr>
     * </table></blockquote>
     *
     * @see org.apache.sis.referencing.datum.DefaultEllipsoid#getAuthalicRadius()
     */
    SPHERE((short) 4047, (short) 6047, (short) 7048);

    /**
     * The EPSG code of the geographic CRS.
     */
    final short geographic;

    /**
     * The EPSG code of the datum. The value is often {@link #geographic} + 2000,
     * but it doesn't have to be always the case.
     */
    final short datum;

    /**
     * The EPSG code of the ellipsoid.
     */
    final short ellipsoid;

    /**
     * The cached object. This is initially {@code null}, then set to various kind of objects depending
     * on which method has been invoked. The kind of object stored in this field may change during the
     * application execution.
     */
    private transient volatile IdentifiedObject cached;

    /**
     * The normalized geographic CRS, created when first needed.
     *
     * @see #normalizedGeographic()
     */
    private transient volatile GeographicCRS normalizedGeographic;

    /**
     * Creates a new constant for the given EPSG or SIS codes.
     *
     * @param geographic The EPSG code for the geographic CRS.
     * @param datum      The EPSG code for the datum.
     * @param ellipsoid  The EPSG code for the ellipsoid.
     */
    private GeodeticObjects(final short geographic, final short datum, final short ellipsoid) {
        this.geographic = geographic;
        this.datum      = datum;
        this.ellipsoid  = ellipsoid;
    }

    /**
     * Registers a listeners to be invoked when the classpath changed.
     * This will clear the cache, since the EPSG database may have changed.
     */
    static {
        SystemListener.add(new SystemListener(Modules.REFERENCING) {
            @Override protected void classpathChanged() {
                for (final GeodeticObjects e : values()) {
                    e.clear();
                }
            }
        });
    }

    /**
     * Invoked by when the cache needs to be cleared after a classpath change.
     */
    synchronized void clear() {
        cached = null;
        normalizedGeographic = null;
    }

    /**
     * Returns the default two-dimensional normalized geographic CRS.
     * The CRS returned by this method has the following properties:
     *
     * <ul>
     *   <li>Axis order is (<var>longitude</var>, <var>latitude</var>).</li>
     *   <li>Axis directions are ({@linkplain AxisDirection#EAST East}, {@linkplain AxisDirection#NORTH North}).</li>
     *   <li>Angular unit is {@link NonSI#DEGREE_ANGLE}.</li>
     *   <li>Prime meridian in Greenwich.</li>
     * </ul>
     *
     * {@note This method makes no guarantees about the datum. The current default datum is WGS 84,
     *        but this may change in future SIS versions if a WGS 84 replacement become in wide use.}
     *
     * <p>This default CRS is assigned to
     * {@linkplain org.apache.sis.geometry.GeneralEnvelope#GeneralEnvelope(org.opengis.metadata.extent.GeographicBoundingBox)
     * envelopes created from a geographic bounding box}.
     * Since ISO 19115 {@link org.opengis.metadata.extent.GeographicBoundingBox} is approximative by definition,
     * their datum can be arbitrary.</p>
     *
     * @return The default two-dimensional geographic CRS with (<var>longitude</var>, <var>latitude</var>) axis order.
     */
    public static GeographicCRS defaultGeographic() {
        return WGS84.normalizedGeographic();
    }

    /**
     * Returns a two-dimensional geographic CRS with axes in the non-standard but computationally convenient
     * (<var>longitude</var>, <var>latitude</var>) order. The coordinate system axes will be oriented toward
     * {@linkplain AxisDirection#EAST East} and {@linkplain AxisDirection#NORTH North} respectively, with units
     * in degrees. The following table summarizes the coordinate reference systems known to this class,
     * together with an enumeration value that can be used for fetching that CRS:
     *
     * <blockquote><table class="sis">
     *   <tr><th>Name or alias</th>            <th>Enum</th>            <th>Code</th></tr>
     *   <tr><td>ED50</td>                     <td>{@link #ED50}</td>   <td></td></tr>
     *   <tr><td>ETRS89</td>                   <td>{@link #ETRS89}</td> <td></td></tr>
     *   <tr><td>NAD27</td>                    <td>{@link #NAD27}</td>  <td>CRS:27</td></tr>
     *   <tr><td>NAD83</td>                    <td>{@link #NAD83}</td>  <td>CRS:83</td></tr>
     *   <tr><td>GRS 1980 Authalic Sphere</td> <td>{@link #SPHERE}</td> <td></td></tr>
     *   <tr><td>WGS 72</td>                   <td>{@link #WGS72}</td>  <td></td></tr>
     *   <tr><td>WGS 84</td>                   <td>{@link #WGS84}</td>  <td>CRS:84</td></tr>
     * </table></blockquote>
     *
     * @return The geographic CRS with non-standard (<var>longitude</var>, <var>latitude</var>) axis order.
     *
     * @see CRS#forCode(String)
     * @see DefaultGeographicCRS#forConvention(AxesConvention)
     * @see AxesConvention#NORMALIZED
     */
    public GeographicCRS normalizedGeographic() {
        GeographicCRS object = normalizedGeographic;
        if (object == null) {
            DefaultGeographicCRS crs = DefaultGeographicCRS.castOrCopy(geographic());
            crs = crs.forConvention(AxesConvention.RIGHT_HANDED); // Equivalent to NORMALIZED in our cases, but faster.
            synchronized (this) {
                object = normalizedGeographic;
                if (object == null) {
                    normalizedGeographic = object = crs;
                }
            }
        }
        return object;
    }

    /**
     * Returns the two-dimensional geographic CRS with axes in the standard (<var>latitude</var>, <var>longitude</var>)
     * order. The coordinate system axes will be oriented toward {@linkplain AxisDirection#NORTH North} and
     * {@linkplain AxisDirection#EAST East} respectively, with units in degrees.
     * The following table summarizes the coordinate reference systems known to this class,
     * together with an enumeration value that can be used for fetching that CRS:
     *
     * <blockquote><table class="sis">
     *   <tr><th>Name or alias</th>            <th>Enum</th>            <th>EPSG</th></tr>
     *   <tr><td>ED50</td>                     <td>{@link #ED50}</td>   <td>4230</td></tr>
     *   <tr><td>ETRS89</td>                   <td>{@link #ETRS89}</td> <td>4258</td></tr>
     *   <tr><td>NAD27</td>                    <td>{@link #NAD27}</td>  <td>4267</td></tr>
     *   <tr><td>NAD83</td>                    <td>{@link #NAD83}</td>  <td>4269</td></tr>
     *   <tr><td>GRS 1980 Authalic Sphere</td> <td>{@link #SPHERE}</td> <td>4047</td></tr>
     *   <tr><td>WGS 72</td>                   <td>{@link #WGS72}</td>  <td>4322</td></tr>
     *   <tr><td>WGS 84</td>                   <td>{@link #WGS84}</td>  <td>4326</td></tr>
     * </table></blockquote>
     *
     * @return The geographic CRS with standard (<var>latitude</var>, <var>longitude</var>) axis order.
     *
     * @see CRS#forCode(String)
     * @see org.apache.sis.referencing.crs.DefaultGeographicCRS
     */
    public GeographicCRS geographic() {
        GeographicCRS object = geographic(cached);
        if (object == null) {
            synchronized (this) {
                object = geographic(cached);
                if (object == null) {
                    final CRSAuthorityFactory factory = crsFactory();
                    if (factory != null) try {
                        cached = object = factory.createGeographicCRS(String.valueOf(geographic));
                        return object;
                    } catch (FactoryException e) {
                        failure(this, "geographic", e);
                    }
                    /*
                     * All constants defined in this enumeration use the same coordinate system, EPSG:6422.
                     * We will arbitrarily create this CS only for WGS84 (the most frequently created CRS),
                     * and share that CS instance for all other constants.
                     */
                    final EllipsoidalCS cs;
                    if (this == WGS84) {
                        cs = (EllipsoidalCS) StandardDefinitions.createCoordinateSystem((short) 6422);
                    } else {
                        cs = WGS84.geographic().getCoordinateSystem();
                    }
                    object = StandardDefinitions.createGeographicCRS(geographic, datum(), cs);
                    cached = object;
                }
            }
        }
        return object;
    }

    /**
     * Returns the geodetic datum associated to this geodetic object.
     * The following table summarizes the datums known to this class,
     * together with an enumeration value that can be used for fetching that datum:
     *
     * <blockquote><table class="sis">
     *   <tr><th>Name or alias</th>                                     <th>Enum</th>            <th>EPSG</th></tr>
     *   <tr><td>European Datum 1950</td>                               <td>{@link #ED50}</td>   <td>6230</td></tr>
     *   <tr><td>European Terrestrial Reference System 1989</td>        <td>{@link #ETRS89}</td> <td>6258</td></tr>
     *   <tr><td>North American Datum 1927</td>                         <td>{@link #NAD27}</td>  <td>6267</td></tr>
     *   <tr><td>North American Datum 1983</td>                         <td>{@link #NAD83}</td>  <td>6269</td></tr>
     *   <tr><td>Not specified (based on GRS 1980 Authalic Sphere)</td> <td>{@link #SPHERE}</td> <td>6047</td></tr>
     *   <tr><td>World Geodetic System 1972</td>                        <td>{@link #WGS72}</td>  <td>6322</td></tr>
     *   <tr><td>World Geodetic System 1984</td>                        <td>{@link #WGS84}</td>  <td>6326</td></tr>
     * </table></blockquote>
     *
     * @return The geodetic datum associated to this constant.
     *
     * @see org.apache.sis.referencing.datum.DefaultGeodeticDatum
     */
    public GeodeticDatum datum() {
        GeodeticDatum object = datum(cached);
        if (object == null) {
            synchronized (this) {
                object = datum(cached);
                if (object == null) {
                    final DatumAuthorityFactory factory = datumFactory();
                    if (factory != null) try {
                        cached = object = factory.createGeodeticDatum(String.valueOf(datum));
                        return object;
                    } catch (FactoryException e) {
                        failure(this, "datum", e);
                    }
                    object = StandardDefinitions.createGeodeticDatum(datum, ellipsoid(), primeMeridian());
                    cached = object;
                }
            }
        }
        return object;
    }

    /**
     * Returns the ellipsoid associated to this geodetic object.
     * The following table summarizes the ellipsoids known to this class,
     * together with an enumeration value that can be used for fetching that ellipsoid:
     *
     * <blockquote><table class="sis">
     *   <tr><th>Name or alias</th>                    <th>Enum</th>            <th>EPSG</th></tr>
     *   <tr><td>Clarke 1866</td>                      <td>{@link #NAD27}</td>  <td>7008</td></tr>
     *   <tr><td>GRS 1980 Authalic Sphere</td>         <td>{@link #SPHERE}</td> <td>7048</td></tr>
     *   <tr><td>International 1924</td>               <td>{@link #ED50}</td>   <td>7022</td></tr>
     *   <tr><td>International 1979 / GRS 1980</td>    <td>{@link #ETRS89}</td> <td>7019</td></tr>
     *   <tr><td>World Geodetic System (WGS) 1972</td> <td>{@link #WGS72}</td>  <td>7043</td></tr>
     *   <tr><td>World Geodetic System (WGS) 1984</td> <td>{@link #WGS84}</td>  <td>7030</td></tr>
     * </table></blockquote>
     *
     * @return The ellipsoid associated to this constant.
     *
     * @see org.apache.sis.referencing.datum.DefaultEllipsoid
     */
    public Ellipsoid ellipsoid() {
        Ellipsoid object = ellipsoid(cached);
        if (object == null) {
            synchronized (this) {
                object = ellipsoid(cached);
                if (object == null) {
                    if (this == NAD83) {
                        object = ETRS89.ellipsoid(); // Share the same instance for NAD83 and ETRS89.
                    } else {
                        final DatumAuthorityFactory factory = datumFactory();
                        if (factory != null) try {
                            cached = object = factory.createEllipsoid(String.valueOf(ellipsoid));
                            return object;
                        } catch (FactoryException e) {
                            failure(this, "ellipsoid", e);
                        }
                        object = StandardDefinitions.createEllipsoid(ellipsoid);
                    }
                    cached = object;
                }
            }
        }
        return object;
    }

    /**
     * Returns the prime meridian associated to this geodetic object.
     * The following table summarizes the prime meridians known to this class,
     * together with an enumeration value that can be used for fetching that prime meridian:
     *
     * <blockquote><table class="sis">
     *   <tr><th>Name or alias</th> <th>Enum</th>           <th>EPSG</th></tr>
     *   <tr><td>Greenwich</td>     <td>{@link #WGS84}</td> <td>8901</td></tr>
     * </table></blockquote>
     *
     * @return The prime meridian associated to this constant.
     *
     * @see org.apache.sis.referencing.datum.DefaultPrimeMeridian
     */
    public PrimeMeridian primeMeridian() {
        PrimeMeridian object = primeMeridian(cached);
        if (object == null) {
            synchronized (this) {
                object = primeMeridian(cached);
                if (object == null) {
                    if (this != WGS84) {
                        object = WGS84.primeMeridian(); // Share the same instance for all constants.
                    } else {
                        final DatumAuthorityFactory factory = datumFactory();
                        if (factory != null) try {
                            cached = object = factory.createPrimeMeridian(StandardDefinitions.GREENWICH);
                            return object;
                        } catch (FactoryException e) {
                            failure(this, "primeMeridian", e);
                        }
                        object = StandardDefinitions.primeMeridian();
                    }
                    cached = object;
                }
            }
        }
        return object;
    }

    /**
     * Returns the geographic CRS associated to the given object, or {@code null} if none.
     */
    private static GeographicCRS geographic(final IdentifiedObject object) {
        return (object instanceof GeographicCRS) ? (GeographicCRS) object : null;
    }

    /**
     * Returns the datum associated to the given object, or {@code null} if none.
     */
    private static GeodeticDatum datum(final IdentifiedObject object) {
        if (object instanceof GeodeticDatum) {
            return (GeodeticDatum) object;
        }
        if (object instanceof GeodeticCRS) {
            return ((GeodeticCRS) object).getDatum();
        }
        return null;
    }

    /**
     * Returns the ellipsoid associated to the given object, or {@code null} if none.
     */
    private static Ellipsoid ellipsoid(final IdentifiedObject object) {
        if (object instanceof Ellipsoid) {
            return (Ellipsoid) object;
        }
        final GeodeticDatum datum = datum(object);
        return (datum != null) ? datum.getEllipsoid() : null;
    }

    /**
     * Returns the prime meridian associated to the given object, or {@code null} if none.
     */
    private static PrimeMeridian primeMeridian(final IdentifiedObject object) {
        if (object instanceof PrimeMeridian) {
            return (PrimeMeridian) object;
        }
        final GeodeticDatum datum = datum(object);
        return (datum != null) ? datum.getPrimeMeridian() : null;
    }




    /**
     * Frequently-used vertical CRS and datum that are guaranteed to be available in SIS.
     * Methods in this enumeration are shortcuts for object definitions in the EPSG database.
     * If there is no EPSG database available, or if the query failed, or if there is no EPSG definition for an object,
     * then {@code Vertical} fallback on hard-coded values. Consequently, those methods never return {@code null}.
     *
     * <p>Referencing objects are cached after creation. Invoking the same method on the same {@code Vertical}
     * instance twice will return the same {@link IdentifiedObject} instance, unless the internal cache has been cleared
     * (e.g. the application is running in a container environment and some modules have been installed or uninstalled).</p>
     *
     * <p><b>Example:</b> the following code fetches a vertical Coordinate Reference System for heights
     * above the Mean Sea Level (MSL):</p>
     *
     * {@preformat java
     *   VerticalCRS crs = GeodeticObjects.Vertical.MEAN_SEA_LEVEL.crs();
     * }
     *
     * Below is an alphabetical list of object names available in this enumeration:
     *
     * <blockquote><table class="sis">
     *   <tr><th>Name or alias</th>             <th>Object type</th> <th>Enumeration value</th></tr>
     *   <tr><td>Barometric altitude</td>       <td>CRS, Datum</td>  <td>{@link #BAROMETRIC}</td></tr>
     *   <tr><td><s>Ellipsoidal height</s></td> <td>CRS, Datum</td>  <td><s>{@link #ELLIPSOIDAL}</s></td></tr>
     *   <tr><td>Mean Sea Level</td>            <td>Datum</td>       <td>{@link #MEAN_SEA_LEVEL}</td></tr>
     *   <tr><td>Mean Sea Level depth</td>      <td>CRS</td>         <td>{@link #DEPTH}</td></tr>
     *   <tr><td>Mean Sea Level height</td>     <td>CRS</td>         <td>{@link #MEAN_SEA_LEVEL}</td></tr>
     *   <tr><td>Other surface</td>             <td>CRS, Datum</td>  <td>{@link #OTHER_SURFACE}</td></tr>
     * </table></blockquote>
     *
     * {@note We do not provide a <code>GEOIDAL</code> value because its definition depends on the realization epoch.
     * For example EGM84, EGM96 and EGM2008 are applications of three different geoid models on the WGS 84 ellipsoid.
     * The <code>MEAN_SEA_LEVEL</code> value can be used instead as an approximation of geoidal heights.}
     *
     * @author  Martin Desruisseaux (Geomatys)
     * @since   0.4
     * @version 0.4
     * @module
     */
    public static enum Vertical {
        /**
         * Height measured by atmospheric pressure in hectopascals (hPa).
         * Hectopascals are the units of measurement used by the worldwide meteorological community.
         * The datum is not specific to any location or epoch.
         *
         * @see VerticalDatumType#BAROMETRIC
         */
        BAROMETRIC(false, Vocabulary.Keys.BarometricAltitude, Vocabulary.Keys.ConstantPressureSurface),

        /**
         * Height measured above the Mean Sea Level (MSL) in metres. Can be used as an approximation of geoidal heights
         * (height measured above an equipotential surface), except that MSL are not specific to any location or epoch.
         *
         * <blockquote><table class="compact" style="text-align:left">
         *   <tr><th>EPSG identifiers:</th>         <td>5714 &nbsp;(<i>datum:</i> 5100)</td></tr>
         *   <tr><th>Primary names:</th>            <td>"MSL height" &nbsp;(<i>datum:</i> "Mean Sea Level")</td></tr>
         *   <tr><th>Abbreviations or aliases:</th> <td>"mean sea level height" &nbsp;(<i>datum:</i> "MSL")</td></tr>
         *   <tr><th>Direction:</th>                <td>{@link AxisDirection#UP}</td></tr>
         *   <tr><th>Unit:</th>                     <td>{@link SI#METRE}</td></tr>
         * </table></blockquote>
         *
         * @see VerticalDatumType#GEOIDAL
         */
        MEAN_SEA_LEVEL(true, (short) 5714, (short) 5100),

        /**
         * Depth measured below the Mean Sea Level (MSL) in metres.
         *
         * <blockquote><table class="compact" style="text-align:left">
         *   <tr><th>EPSG identifiers:</th>         <td>5715 &nbsp;(<i>datum:</i> 5100)</td></tr>
         *   <tr><th>Primary names:</th>            <td>"MSL depth" &nbsp;(<i>datum:</i> "Mean Sea Level")</td></tr>
         *   <tr><th>Abbreviations or aliases:</th> <td>"mean sea level depth" &nbsp;(<i>datum:</i> "MSL")</td></tr>
         *   <tr><th>Direction:</th>                <td>{@link AxisDirection#DOWN}</td></tr>
         *   <tr><th>Unit:</th>                     <td>{@link SI#METRE}</td></tr>
         * </table></blockquote>
         *
         * @see VerticalDatumType#GEOIDAL
         */
        DEPTH(true, (short) 5715, (short) 5100),

        /**
         * Height measured along the normal to the ellipsoid used in the definition of horizontal datum.
         * The unit of measurement is metres.
         *
         * <p><b>This datum is not part of ISO 19111 international standard.</b>
         * Usage of this datum is generally not recommended since ellipsoidal heights make little sense without
         * their (<var>latitude</var>, <var>longitude</var>) locations. The ISO specification defines instead
         * three-dimensional {@code GeographicCRS} for that reason. However Apache SIS provides this value
         * because it is sometime useful to temporarily express ellipsoidal heights independently from other
         * ordinate values.</p>
         */
        ELLIPSOIDAL(false, Vocabulary.Keys.EllipsoidalHeight, Vocabulary.Keys.Ellipsoid),

        /**
         * Height measured above other kind of surface, for example a geological feature.
         * The unit of measurement is metres.
         *
         * @see VerticalDatumType#OTHER_SURFACE
         */
        OTHER_SURFACE(false, Vocabulary.Keys.Height, Vocabulary.Keys.OtherSurface);

        /**
         * {@code true} if {@link #crs} and {@link #datum} are EPSG codes, or {@code false} if
         * they are resource keys for the name as one of the {@code Vocabulary.Keys} constants.
         */
        final boolean isEPSG;

        /**
         * The EPSG code for the CRS or the resource keys, depending on {@link #isEPSG} value.
         */
        final short crs;

        /**
         * The EPSG code for the datum or the resource keys, depending on {@link #isEPSG} value.
         */
        final short datum;

        /**
         * The cached object. This is initially {@code null}, then set to various kind of objects depending
         * on which method has been invoked. The kind of object stored in this field may change during the
         * application execution.
         */
        private transient volatile IdentifiedObject cached;

        /**
         * Creates a new enumeration value of the given name.
         *
         * {@note This constructor does not expect <code>VerticalDatumType</code> constant in order to avoid too
         *        early class initialization. In particular, we do not want early dependency to the SIS-specific
         *        <code>VerticalDatumTypes.ELLIPSOIDAL</code> constant.}
         */
        private Vertical(final boolean isEPSG, final short crs, final short datum) {
            this.isEPSG = isEPSG;
            this.crs    = crs;
            this.datum  = datum;
        }

        /**
         * Registers a listeners to be invoked when the classpath changed.
         * This will clear the cache, since the factories may have changed.
         */
        static {
            SystemListener.add(new SystemListener(Modules.REFERENCING) {
                @Override protected void classpathChanged() {
                    for (final Vertical e : values()) {
                        e.clear();
                    }
                }
            });
        }

        /**
         * Invoked by when the cache needs to be cleared after a classpath change.
         */
        synchronized void clear() {
            cached = null;
        }

        /**
         * Returns the coordinate reference system associated to this vertical object.
         * The following table summarizes the CRS known to this class,
         * together with an enumeration value that can be used for fetching that CRS:
         *
         * <blockquote><table class="sis">
         *   <tr><th>Name or alias</th>             <th>Enum</th>                        <th>EPSG</th></tr>
         *   <tr><td>Barometric altitude</td>       <td>{@link #BAROMETRIC}</td>         <td></td></tr>
         *   <tr><td><s>Ellipsoidal height</s></td> <td><s>{@link #ELLIPSOIDAL}</s></td> <td></td></tr>
         *   <tr><td>Mean Sea Level depth</td>      <td>{@link #DEPTH}</td>              <td>5715</td></tr>
         *   <tr><td>Mean Sea Level height</td>     <td>{@link #MEAN_SEA_LEVEL}</td>     <td>5714</td></tr>
         *   <tr><td>Other surface</td>             <td>{@link #OTHER_SURFACE}</td>      <td></td></tr>
         * </table></blockquote>
         *
         * @return The CRS associated to this constant.
         *
         * @see DefaultVerticalCRS
         */
        public VerticalCRS crs() {
            VerticalCRS object = crs(cached);
            if (object == null) {
                synchronized (this) {
                    object = crs(cached);
                    if (object == null) {
                        if (isEPSG) {
                            final CRSAuthorityFactory factory = crsFactory();
                            if (factory != null) try {
                                cached = object = factory.createVerticalCRS(String.valueOf(crs));
                                return object;
                            } catch (FactoryException e) {
                                failure(this, "crs", e);
                            }
                            object = StandardDefinitions.createVerticalCRS(crs, datum());
                        } else {
                            final VerticalCS cs = cs();
                            object = new DefaultVerticalCRS(IdentifiedObjects.getProperties(cs), datum(), cs);
                        }
                        cached = object;
                    }
                }
            }
            return object;
        }

        /**
         * Creates the coordinate system associated to this vertical object.
         * This method does not cache the coordinate system.
         */
        private VerticalCS cs() {
            final Map<String,?> properties = properties(crs);
            final Unit<?> unit;
            switch (this) {
                default: {
                    unit = SI.METRE;
                    break;
                }
                case BAROMETRIC: {
                    unit = SI.MetricPrefix.HECTO(SI.PASCAL);
                    break;
                }
            }
            return new DefaultVerticalCS(properties,
                    new DefaultCoordinateSystemAxis(properties, "h", AxisDirection.UP, unit));
        }

        /**
         * Returns the datum associated to this vertical object.
         * The following table summarizes the datum known to this class,
         * together with an enumeration value that can be used for fetching that datum:
         *
         * <blockquote><table class="sis">
         *   <tr><th>Name or alias</th>             <th>Enum</th>                        <th>EPSG</th></tr>
         *   <tr><td>Barometric altitude</td>       <td>{@link #BAROMETRIC}</td>         <td></td></tr>
         *   <tr><td><s>Ellipsoidal height</s></td> <td><s>{@link #ELLIPSOIDAL}</s></td> <td></td></tr>
         *   <tr><td>Mean Sea Level</td>            <td>{@link #MEAN_SEA_LEVEL}</td>     <td>5100</td></tr>
         *   <tr><td>Other surface</td>             <td>{@link #OTHER_SURFACE}</td>      <td></td></tr>
         * </table></blockquote>
         *
         * @return The datum associated to this constant.
         *
         * @see DefaultVerticalDatum
         */
        public VerticalDatum datum() {
            VerticalDatum object = datum(cached);
            if (object == null) {
                synchronized (this) {
                    object = datum(cached);
                    if (object == null) {
<<<<<<< HEAD
                        final Map<String,Object> properties = new HashMap<String,Object>(4);
                        final InternationalString name = Vocabulary.formatInternational(key);
                        properties.put(NAME_KEY,  name.toString(Locale.ROOT));
                        properties.put(ALIAS_KEY, name);
                        object = new DefaultVerticalDatum(properties, VerticalDatumType.valueOf(name()));
=======
                        if (isEPSG) {
                            final DatumAuthorityFactory factory = datumFactory();
                            if (factory != null) try {
                                cached = object = factory.createVerticalDatum(String.valueOf(datum));
                                return object;
                            } catch (FactoryException e) {
                                failure(this, "datum", e);
                            }
                            object = StandardDefinitions.createVerticalDatum(datum);
                        } else {
                            object = new DefaultVerticalDatum(properties(datum), VerticalDatumType.valueOf(name()));
                        }
>>>>>>> ac7b8b13
                        cached = object;
                    }
                }
            }
            return object;
        }

        /**
         * Returns the vertical CRS associated to the given object, or {@code null} if none.
         */
        private static VerticalCRS crs(final IdentifiedObject object) {
            return (object instanceof VerticalCRS) ? (VerticalCRS) object : null;
        }

        /**
         * Returns the datum associated to the given object, or {@code null} if none.
         */
        private static VerticalDatum datum(final IdentifiedObject object) {
            if (object instanceof VerticalDatum) {
                return (VerticalDatum) object;
            }
            if (object instanceof VerticalCRS) {
                return ((VerticalCRS) object).getDatum();
            }
            return null;
        }
    }




    /**
     * Frequently-used temporal CRS and datum that are guaranteed to be available in SIS.
     *
     * <p>Referencing objects are cached after creation. Invoking the same method on the same {@code Temporal}
     * instance twice will return the same {@link IdentifiedObject} instance, unless the internal cache has been cleared
     * (e.g. the application is running in a container environment and some modules have been installed or uninstalled).</p>
     *
     * <p><b>Example:</b> the following code fetches a temporal Coordinate Reference System using the Julian calendar:</p>
     *
     * {@preformat java
     *   TemporalCRS crs = GeodeticObjects.Temporal.JULIAN.crs();
     * }
     *
     * Below is an alphabetical list of object names available in this enumeration:
     *
     * <blockquote><table class="sis">
     *   <tr><th>Name or alias</th>    <th>Object type</th> <th>Enumeration value</th></tr>
     *   <tr><td>Dublin Julian</td>    <td>CRS, Datum</td>  <td>{@link #DUBLIN_JULIAN}</td></tr>
     *   <tr><td>Java time</td>        <td>CRS</td>         <td>{@link #JAVA}</td></tr>
     *   <tr><td>Julian</td>           <td>CRS, Datum</td>  <td>{@link #JULIAN}</td></tr>
     *   <tr><td>Modified Julian</td>  <td>CRS, Datum</td>  <td>{@link #MODIFIED_JULIAN}</td></tr>
     *   <tr><td>Truncated Julian</td> <td>CRS, Datum</td>  <td>{@link #TRUNCATED_JULIAN}</td></tr>
     *   <tr><td>Unix/POSIX time</td>  <td>CRS, Datum</td>  <td>{@link #UNIX}</td></tr>
     * </table></blockquote>
     *
     * @author  Martin Desruisseaux (Geomatys)
     * @since   0.4
     * @version 0.4
     * @module
     */
    public static enum Temporal {
        /**
         * Time measured as days since January 1st, 4713 BC at 12:00 UTC.
         */
        JULIAN(Vocabulary.Keys.Julian, -2440588 * (24*60*60*1000L) + (12*60*60*1000L)),

        /**
         * Time measured as days since November 17, 1858 at 00:00 UTC.
         * A <cite>Modified Julian day</cite> (MJD) is defined relative to
         * <cite>Julian day</cite> (JD) as {@code MJD = JD − 2400000.5}.
         */
        MODIFIED_JULIAN(Vocabulary.Keys.ModifiedJulian, -40587 * (24*60*60*1000L)),

        /**
         * Time measured as days since May 24, 1968 at 00:00 UTC.
         * This epoch was introduced by NASA for the space program.
         * A <cite>Truncated Julian day</cite> (TJD) is defined relative to
         * <cite>Julian day</cite> (JD) as {@code TJD = JD − 2440000.5}.
         */
        TRUNCATED_JULIAN(Vocabulary.Keys.TruncatedJulian, -587 * (24*60*60*1000L)),

        /**
         * Time measured as days since December 31, 1899 at 12:00 UTC.
         * A <cite>Dublin Julian day</cite> (DJD) is defined relative to
         * <cite>Julian day</cite> (JD) as {@code DJD = JD − 2415020}.
         */
        DUBLIN_JULIAN(Vocabulary.Keys.DublinJulian, -25568 * (24*60*60*1000L) + (12*60*60*1000L)),

        /**
         * Time measured as seconds since January 1st, 1970 at 00:00 UTC.
         */
        UNIX(Vocabulary.Keys.Time_1, 0),

        /**
         * Time measured as milliseconds since January 1st, 1970 at 00:00 UTC.
         */
        JAVA(Vocabulary.Keys.Time_1, 0);

        /**
         * The resource keys for the name as one of the {@code Vocabulary.Keys} constants.
         */
        private final short key;

        /**
         * The date and time origin of this temporal datum.
         */
        private final long epoch;

        /**
         * The cached object. This is initially {@code null}, then set to various kind of objects depending
         * on which method has been invoked. The kind of object stored in this field may change during the
         * application execution.
         */
        private transient volatile IdentifiedObject cached;

        /**
         * Creates a new enumeration value of the given name with time counted since the given epoch.
         */
        private Temporal(final short name, final long epoch) {
            this.key   = name;
            this.epoch = epoch;
        }

        /**
         * Registers a listeners to be invoked when the classpath changed.
         * This will clear the cache, since the factories may have changed.
         */
        static {
            SystemListener.add(new SystemListener(Modules.REFERENCING) {
                @Override protected void classpathChanged() {
                    for (final Temporal e : values()) {
                        e.clear();
                    }
                }
            });
        }

        /**
         * Invoked by when the cache needs to be cleared after a classpath change.
         */
        synchronized void clear() {
            cached = null;
        }

        /**
         * Returns the coordinate reference system associated to this temporal object.
         * The following table summarizes the CRS known to this class,
         * together with an enumeration value that can be used for fetching that CRS:
         *
         * <blockquote><table class="sis">
         *   <tr><th>Name or alias</th>      <th>Enum</th></tr>
         *   <tr><td>Dublin Julian</td>      <td>{@link #DUBLIN_JULIAN}</td></tr>
         *   <tr><td>Julian</td>             <td>{@link #JULIAN}</td></tr>
         *   <tr><td>Modified Julian</td>    <td>{@link #MODIFIED_JULIAN}</td></tr>
         *   <tr><td>Truncated Julian</td>   <td>{@link #TRUNCATED_JULIAN}</td></tr>
         *   <tr><td>Unix/POSIX or Java</td> <td>{@link #UNIX}</td></tr>
         * </table></blockquote>
         *
         * @return The CRS associated to this constant.
         *
         * @see DefaultTemporalCRS
         */
        public TemporalCRS crs() {
            TemporalCRS object = crs(cached);
            if (object == null) {
                synchronized (this) {
                    object = crs(cached);
                    if (object == null) {
                        final TemporalDatum datum = datum();
                        object = new DefaultTemporalCRS(IdentifiedObjects.getProperties(datum), datum, cs());
                        cached = object;
                    }
                }
            }
            return object;
        }

        /**
         * Creates the coordinate system associated to this temporal object.
         * This method does not cache the coordinate system.
         */
        @SuppressWarnings("fallthrough")
        private TimeCS cs() {
            final Map<String,?> cs, axis;
            Unit<Duration> unit = SI.SECOND;
            switch (this) {
                default: {
                    // Share the coordinate system created for truncated Julian.
                    return TRUNCATED_JULIAN.crs().getCoordinateSystem();
                }
                case TRUNCATED_JULIAN: {
                    unit = NonSI.DAY;
                    // Fall through
                }
                case UNIX: {
                    // Share the NamedIdentifier created for Java time.
                    final TimeCS share = JAVA.crs().getCoordinateSystem();
                    cs   = IdentifiedObjects.getProperties(share);
                    axis = IdentifiedObjects.getProperties(share.getAxis(0));
                    break;
                }
                case JAVA: {
                    // Create all properties for a new coordinate system.
                    cs   = properties(Vocabulary.Keys.Temporal);
                    axis = properties(Vocabulary.Keys.Time);
                    unit = Units.MILLISECOND;
                    break;
                }
            }
            return new DefaultTimeCS(cs, new DefaultCoordinateSystemAxis(axis, "t", AxisDirection.FUTURE, unit));
        }

        /**
         * Returns the datum associated to this temporal object.
         * The following table summarizes the datum known to this class,
         * together with an enumeration value that can be used for fetching that datum:
         *
         * <blockquote><table class="sis">
         *   <tr><th>Name or alias</th>      <th>Enum</th></tr>
         *   <tr><td>Dublin Julian</td>      <td>{@link #DUBLIN_JULIAN}</td></tr>
         *   <tr><td>Julian</td>             <td>{@link #JULIAN}</td></tr>
         *   <tr><td>Modified Julian</td>    <td>{@link #MODIFIED_JULIAN}</td></tr>
         *   <tr><td>Truncated Julian</td>   <td>{@link #TRUNCATED_JULIAN}</td></tr>
         *   <tr><td>Unix/POSIX or Java</td> <td>{@link #UNIX}</td></tr>
         * </table></blockquote>
         *
         * @return The datum associated to this constant.
         *
         * @see DefaultTemporalDatum
         */
        public TemporalDatum datum() {
            TemporalDatum object = datum(cached);
            if (object == null) {
                synchronized (this) {
                    object = datum(cached);
                    if (object == null) {
                        if (this == UNIX) {
                            object = JAVA.datum(); // Share the same instance for UNIX and JAVA.
                        } else {
<<<<<<< HEAD
                            final Map<String,Object> properties = new HashMap<String,Object>(4);
                            final InternationalString name;
=======
                            final Map<String,?> properties;
>>>>>>> ac7b8b13
                            if (key == Vocabulary.Keys.Time_1) {
                                properties = properties(Vocabulary.formatInternational(
                                        key, (this == JAVA) ? "Java" : "Unix/POSIX"));
                            } else {
                                properties = properties(key);
                            }
                            object = new DefaultTemporalDatum(properties, new Date(epoch));
                        }
                        cached = object;
                    }
                }
            }
            return object;
        }

        /**
         * Returns the temporal CRS associated to the given object, or {@code null} if none.
         */
        private static TemporalCRS crs(final IdentifiedObject object) {
            return (object instanceof TemporalCRS) ? (TemporalCRS) object : null;
        }

        /**
         * Returns the datum associated to the given object, or {@code null} if none.
         */
        private static TemporalDatum datum(final IdentifiedObject object) {
            if (object instanceof TemporalDatum) {
                return (TemporalDatum) object;
            }
            if (object instanceof TemporalCRS) {
                return ((TemporalCRS) object).getDatum();
            }
            return null;
        }
    }

    /**
     * Puts the name for the given key in a map of properties to be given to object constructors.
     *
     * @param  key A constant from {@link org.apache.sis.util.resources.Vocabulary.Keys}.
     * @return The properties to give to the object constructor.
     */
    static Map<String,?> properties(final short key) {
        return properties(Vocabulary.formatInternational(key));
    }

    /**
     * Puts the given name in a map of properties to be given to object constructors.
     */
    static Map<String,?> properties(final InternationalString name) {
        return singletonMap(NAME_KEY, new NamedIdentifier(null, name));
    }

    /**
     * Returns the EPSG factory to use for creating CRS, or {@code null} if none.
     * If this method returns {@code null}, then the caller will silently fallback on hard-coded values.
     */
    static CRSAuthorityFactory crsFactory() {
        return null; // TODO
    }

    /**
     * Returns the EPSG factory to use for creating datum, ellipsoids and prime meridians, or {@code null} if none.
     * If this method returns {@code null}, then the caller will silently fallback on hard-coded values.
     */
    static DatumAuthorityFactory datumFactory() {
        return null; // TODO
    }

    /**
     * Invoked when a factory failed to create an object.
     * After invoking this method, then the caller will fallback on hard-coded values.
     */
    static void failure(final Object caller, final String method, final FactoryException e) {
        Logging.unexpectedException(caller.getClass(), method, e);
    }
}<|MERGE_RESOLUTION|>--- conflicted
+++ resolved
@@ -833,13 +833,6 @@
                 synchronized (this) {
                     object = datum(cached);
                     if (object == null) {
-<<<<<<< HEAD
-                        final Map<String,Object> properties = new HashMap<String,Object>(4);
-                        final InternationalString name = Vocabulary.formatInternational(key);
-                        properties.put(NAME_KEY,  name.toString(Locale.ROOT));
-                        properties.put(ALIAS_KEY, name);
-                        object = new DefaultVerticalDatum(properties, VerticalDatumType.valueOf(name()));
-=======
                         if (isEPSG) {
                             final DatumAuthorityFactory factory = datumFactory();
                             if (factory != null) try {
@@ -852,7 +845,6 @@
                         } else {
                             object = new DefaultVerticalDatum(properties(datum), VerticalDatumType.valueOf(name()));
                         }
->>>>>>> ac7b8b13
                         cached = object;
                     }
                 }
@@ -1093,12 +1085,7 @@
                         if (this == UNIX) {
                             object = JAVA.datum(); // Share the same instance for UNIX and JAVA.
                         } else {
-<<<<<<< HEAD
-                            final Map<String,Object> properties = new HashMap<String,Object>(4);
-                            final InternationalString name;
-=======
                             final Map<String,?> properties;
->>>>>>> ac7b8b13
                             if (key == Vocabulary.Keys.Time_1) {
                                 properties = properties(Vocabulary.formatInternational(
                                         key, (this == JAVA) ? "Java" : "Unix/POSIX"));
