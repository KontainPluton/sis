/*
 * Licensed to the Apache Software Foundation (ASF) under one or more
 * contributor license agreements.  See the NOTICE file distributed with
 * this work for additional information regarding copyright ownership.
 * The ASF licenses this file to You under the Apache License, Version 2.0
 * (the "License"); you may not use this file except in compliance with
 * the License.  You may obtain a copy of the License at
 *
 *     http://www.apache.org/licenses/LICENSE-2.0
 *
 * Unless required by applicable law or agreed to in writing, software
 * distributed under the License is distributed on an "AS IS" BASIS,
 * WITHOUT WARRANTIES OR CONDITIONS OF ANY KIND, either express or implied.
 * See the License for the specific language governing permissions and
 * limitations under the License.
 */
package org.apache.sis.referencing.operation.transform;

import java.util.IdentityHashMap;
import java.util.Map;
import java.util.ServiceLoader;
import java.util.Set;
import java.util.concurrent.ConcurrentHashMap;
import java.util.concurrent.ConcurrentMap;
import java.util.concurrent.atomic.AtomicReference;
import java.util.logging.Level;
import java.util.logging.LogRecord;
import java.lang.reflect.Constructor;
import java.io.Serializable;
import javax.measure.quantity.Length;
import javax.measure.unit.SI;
import javax.measure.unit.Unit;
import javax.measure.converter.ConversionException;

import org.opengis.parameter.ParameterValue;
import org.opengis.parameter.ParameterValueGroup;
import org.opengis.parameter.ParameterDescriptorGroup;
import org.opengis.parameter.ParameterNotFoundException;
import org.opengis.referencing.crs.CoordinateReferenceSystem;
import org.opengis.referencing.cs.CoordinateSystem;
import org.opengis.referencing.cs.EllipsoidalCS;
import org.opengis.referencing.datum.Ellipsoid;
import org.opengis.referencing.operation.Matrix;
import org.opengis.referencing.operation.MathTransform;
import org.opengis.referencing.operation.MathTransformFactory;
import org.opengis.referencing.operation.OperationMethod;
import org.opengis.referencing.operation.SingleOperation;
import org.opengis.util.FactoryException;
import org.opengis.util.NoSuchIdentifierException;

import org.apache.sis.io.wkt.Parser;
import org.apache.sis.internal.util.LazySet;
import org.apache.sis.internal.util.Constants;
import org.apache.sis.internal.referencing.Formulas;
import org.apache.sis.internal.metadata.ReferencingServices;
import org.apache.sis.internal.referencing.ReferencingUtilities;
import org.apache.sis.internal.referencing.j2d.ParameterizedAffine;
import org.apache.sis.internal.referencing.provider.AbstractProvider;
import org.apache.sis.internal.referencing.provider.VerticalOffset;
import org.apache.sis.internal.system.Loggers;
import org.apache.sis.metadata.iso.citation.Citations;
import org.apache.sis.parameter.DefaultParameterValueGroup;
import org.apache.sis.parameter.Parameters;
import org.apache.sis.referencing.IdentifiedObjects;
import org.apache.sis.referencing.cs.AxesConvention;
import org.apache.sis.referencing.cs.CoordinateSystems;
import org.apache.sis.referencing.factory.InvalidGeodeticParameterException;
import org.apache.sis.referencing.operation.DefaultOperationMethod;
import org.apache.sis.referencing.operation.matrix.Matrices;
import org.apache.sis.util.ArgumentChecks;
import org.apache.sis.util.CharSequences;
import org.apache.sis.util.Classes;
import org.apache.sis.util.collection.WeakHashSet;
import org.apache.sis.util.iso.AbstractFactory;
import org.apache.sis.util.logging.Logging;
import org.apache.sis.util.resources.Errors;
import org.apache.sis.util.resources.Messages;

// Branch-specific imports
import org.apache.sis.internal.jdk8.JDK8;


/**
 * Low level factory for creating {@linkplain AbstractMathTransform math transforms}.
 * The objects created by this factory do not know what the source and target coordinate systems mean.
 * Because of this low semantic value, high level GIS applications usually do not need to use this factory directly.
 * They can use the static convenience methods in the {@link org.apache.sis.referencing.CRS}
 * or {@link MathTransforms} classes instead.
 *
 *
 * <div class="section">Standard parameters</div>
 * {@code MathTransform} instances are created from {@linkplain DefaultParameterValueGroup parameter values}.
 * The parameters expected by each operation available in a default Apache SIS installation is
 * <a href="http://sis.apache.org/book/tables/CoordinateOperationMethods.html">listed here</a>.
 * The set of parameters varies for each operation or projection, but the following can be considered typical:
 *
 * <ul>
 *   <li>A <cite>semi-major</cite> and <cite>semi-minor</cite> axis length in metres.</li>
 *   <li>A <cite>central meridian</cite> and <cite>latitude of origin</cite> in decimal degrees.</li>
 *   <li>A <cite>scale factor</cite>, which default to 1.</li>
 *   <li>A <cite>false easting</cite> and <cite>false northing</cite> in metres, which default to 0.</li>
 * </ul>
 *
 * <p>Each descriptor has many aliases, and those aliases may vary between different projections.
 * For example the <cite>false easting</cite> parameter is usually called {@code "false_easting"}
 * by OGC, while EPSG uses various names like <cite>"False easting"</cite> or <cite>"Easting at
 * false origin"</cite>.</p>
 *
 * <div class="section">Dynamic parameters</div>
 * A few non-standard parameters are defined for compatibility reasons,
 * but delegates their work to standard parameters. Those dynamic parameters are not listed in the
 * {@linkplain DefaultParameterValueGroup#values() parameter values}.
 * Dynamic parameters are:
 *
 * <ul>
 *   <li>{@code "earth_radius"}, which copy its value to the {@code "semi_major"} and
 *       {@code "semi_minor"} parameter values.</li>
 *   <li>{@code "inverse_flattening"}, which compute the {@code "semi_minor"} value from
 *       the {@code "semi_major"} parameter value.</li>
 *   <li>{@code "standard_parallel"} expecting an array of type {@code double[]}, which copy
 *       its elements to the {@code "standard_parallel_1"} and {@code "standard_parallel_2"}
 *       parameter scalar values.</li>
 * </ul>
 *
 * <p>The main purpose of those dynamic parameters is to support some less commonly used conventions
 * without duplicating the most commonly used conventions. The alternative ways are used in NetCDF
 * files for example, which often use spherical models instead than ellipsoidal ones.</p>
 *
 *
 * <div class="section"><a name="Obligation">Mandatory and optional parameters</a></div>
 * Parameters are flagged as either <cite>mandatory</cite> or <cite>optional</cite>.
 * A parameter may be mandatory and still have a default value. In the context of this package, "mandatory"
 * means that the parameter is an essential part of the projection defined by standards.
 * Such mandatory parameters will always appears in any <cite>Well Known Text</cite> (WKT) formatting,
 * even if not explicitly set by the user. For example the central meridian is typically a mandatory
 * parameter with a default value of 0° (the Greenwich meridian).
 *
 * <p>Optional parameters, on the other hand, are often non-standard extensions.
 * They will appear in WKT formatting only if the user defined explicitly a value which is different than the
 * default value.</p>
 *
 *
 * <div class="section">Operation methods discovery</div>
 * {@link OperationMethod} describes all the parameters expected for instantiating a particular kind of
 * math transform. The set of operation methods known to this factory can be obtained in two ways:
 *
 * <ul>
 *   <li>{@linkplain #DefaultMathTransformFactory(Iterable) specified explicitely at construction time}, or</li>
 *   <li>{@linkplain #DefaultMathTransformFactory() discovered by scanning the classpath}.</li>
 * </ul>
 *
 * The default way is to scan the classpath. See {@link MathTransformProvider} for indications about how to add
 * custom coordinate operation methods in a default Apache SIS installation.
 *
 *
 * <div class="section">Thread safety</div>
 * This class is safe for multi-thread usage if all referenced {@code OperationMethod} instances are thread-safe.
 * There is typically only one {@code MathTransformFactory} instance for the whole application.
 *
 * @author  Martin Desruisseaux (Geomatys, IRD)
 * @since   0.6
 * @version 0.7
 * @module
 *
 * @see MathTransformProvider
 * @see AbstractMathTransform
 */
public class DefaultMathTransformFactory extends AbstractFactory implements MathTransformFactory, Parser {
    /*
     * NOTE FOR JAVADOC WRITER:
     * The "method" word is ambiguous here, because it can be "Java method" or "coordinate operation method".
     * In this class, we reserve the "method" word for "coordinate operation method" as much as possible.
     * For Java methods, we rather use "constructor" or "function".
     */

    /**
     * Minimal precision of ellipsoid semi-major and semi-minor axis lengths, in metres.
     * If the length difference between the axis of two ellipsoids is greater than this threshold,
     * we will report a mismatch. This is used for logging purpose only and do not have any impact
     * on the {@code MathTransform} objects to be created by this factory.
     */
    private static final double ELLIPSOID_PRECISION = Formulas.LINEAR_TOLERANCE;

    /**
     * The constructor for WKT parsers, fetched when first needed. The WKT parser is defined in the
     * same module than this class, so we will hopefully not have security issues.  But we have to
     * use reflection because the parser class is not yet public (because we do not want to commit
     * its API yet).
     */
    private static volatile Constructor<? extends Parser> parserConstructor;

    /**
     * All methods specified at construction time or found on the classpath.
     * If the iterable is an instance of {@link ServiceLoader}, then it will
     * be reloaded when {@link #reload()} is invoked.
     *
     * <p>All uses of this field shall be synchronized on {@code methods}.</p>
     */
    private final Iterable<? extends OperationMethod> methods;

    /**
     * The methods by name, cached for faster lookup and for avoiding some
     * synchronizations on {@link #methods} and {@link #pool}.
     */
    private final ConcurrentMap<String, OperationMethod> methodsByName;

    /**
     * The methods by type. All uses of this map shall be synchronized on {@code methodsByType}.
     *
     * <div class="note"><b>Note:</b>
     * we do not use a concurrent map here because the number of entries is expected to be very small
     * (about 2 entries), which make concurrent algorithms hardly efficient. Furthermore this map is
     * not used often.
     * </div>
     */
    private final Map<Class<?>, OperationMethodSet> methodsByType;

    /**
     * The last coordinate operation method used by a {@code create(…)} constructor.
     */
    private final ThreadLocal<OperationMethod> lastMethod;

    /**
     * The math transforms created so far. This pool is used in order
     * to return instances of existing math transforms when possible.
     */
    private final WeakHashSet<MathTransform> pool;

    /**
     * The <cite>Well Known Text</cite> parser for {@code MathTransform} instances.
     * This parser is not thread-safe, so we need to prevent two threads from using
     * the same instance in same time.
     */
    private final AtomicReference<Parser> parser;

    /**
     * Creates a new factory which will discover operation methods with a {@link ServiceLoader}.
     * The {@link OperationMethod} implementations shall be listed in the following file:
     *
     * {@preformat text
     *     META-INF/services/org.opengis.referencing.operation.OperationMethod
     * }
     *
     * {@code DefaultMathTransformFactory} parses the above-cited files in all JAR files in order to find all available
     * operation methods. By default, only operation methods that implement the {@link MathTransformProvider} interface
     * can be used by the {@code create(…)} methods in this class.
     *
     * @see #reload()
     */
    public DefaultMathTransformFactory() {
        /*
         * WORKAROUND for a JDK bug: ServiceLoader does not support usage of two Iterator instances
         * before the first iteration is finished. Steps to reproduce:
         *
         *     ServiceLoader<?> loader = ServiceLoader.load(OperationMethod.class);
         *
         *     Iterator<?> it1 = loader.iterator();
         *     assertTrue   ( it1.hasNext() );
         *     assertNotNull( it1.next())   );
         *
         *     Iterator<?> it2 = loader.iterator();
         *     assertTrue   ( it1.hasNext()) );
         *     assertTrue   ( it2.hasNext()) );
         *     assertNotNull( it1.next())    );
         *     assertNotNull( it2.next())    );     // ConcurrentModificationException here !!!
         *
         * Wrapping the ServiceLoader in a LazySet avoid this issue.
         */
<<<<<<< HEAD
        this(new LazySet<OperationMethod>(ServiceLoader.load(OperationMethod.class).iterator()));
=======
        this(new LazySet<>(ServiceLoader.load(OperationMethod.class)));
>>>>>>> bc063df1
    }

    /**
     * Creates a new factory which will use the given operation methods. The given iterable is stored by reference —
     * its content is <strong>not</strong> copied — in order to allow deferred {@code OperationMethod} constructions.
     * Note that by default, only operation methods that implement the {@link MathTransformProvider} interface can be
     * used by the {@code create(…)} methods in this class.
     *
     * <p><b>Requirements:</b></p>
     * <ul>
     *   <li>The given iterable should not contain duplicated elements.</li>
     *   <li>The given iterable shall be stable: all elements returned by the first iteration must also be
     *       returned by any subsequent iterations, unless {@link #reload()} has been invoked.</li>
     *   <li>{@code OperationMethod} instances should also implement {@link MathTransformProvider}.</li>
     *   <li>All {@code OperationMethod} instances shall be thread-safe.</li>
     *   <li>The {@code Iterable} itself does not need to be thread-safe since all usages will be synchronized as below:
     *
     *       {@preformat java
     *           synchronized (methods) {
     *               for (OperationMethod method : methods) {
     *                   // Use the method here.
     *               }
     *           }
     *       }
     *   </li>
     * </ul>
     *
     * @param methods The operation methods to use, stored by reference (not copied).
     */
    public DefaultMathTransformFactory(final Iterable<? extends OperationMethod> methods) {
        ArgumentChecks.ensureNonNull("methods", methods);
        this.methods  = methods;
        methodsByName = new ConcurrentHashMap<String, OperationMethod>();
        methodsByType = new IdentityHashMap<Class<?>, OperationMethodSet>();
        lastMethod    = new ThreadLocal<OperationMethod>();
        pool          = new WeakHashSet<MathTransform>(MathTransform.class);
        parser        = new AtomicReference<Parser>();
    }

    /**
     * Returns a set of available methods for coordinate operations of the given type.
     * The {@code type} argument can be used for filtering the kind of operations described by the returned
     * {@code OperationMethod}s. The argument is usually (but not restricted to) one of the following types:
     *
     * <ul>
     *   <li>{@link org.opengis.referencing.operation.Transformation}
     *       for coordinate operations described by empirically derived parameters.</li>
     *   <li>{@link org.opengis.referencing.operation.Conversion}
     *       for coordinate operations described by definitions.</li>
     *   <li>{@link org.opengis.referencing.operation.Projection}
     *       for conversions from geodetic latitudes and longitudes to plane (map) coordinates.</li>
     *   <li>{@link SingleOperation} for all coordinate operations.</li>
     * </ul>
     *
     * The returned set may conservatively contain more {@code OperationMethod} elements than requested
     * if this {@code MathTransformFactory} does not support filtering by the given type.
     *
     * @param  type <code>{@linkplain SingleOperation}.class</code> for fetching all operation methods,
     *         <code>{@linkplain org.opengis.referencing.operation.Projection}.class</code> for fetching
     *         only map projection methods, <i>etc</i>.
     * @return Methods available in this factory for coordinate operations of the given type.
     *
     * @see #getDefaultParameters(String)
     * @see #createParameterizedTransform(ParameterValueGroup, Context)
     * @see DefaultOperationMethod#getOperationType()
     */
    @Override
    public Set<OperationMethod> getAvailableMethods(final Class<? extends SingleOperation> type) {
        ArgumentChecks.ensureNonNull("type", type);
        OperationMethodSet set;
        synchronized (methodsByType) {
            set = methodsByType.get(type);
        }
        if (set == null) {
            /*
             * Implementation note: we are better to avoid holding a lock on 'methods' and 'methodsByType'
             * in same time because the 'methods' iterator could be a user's implementation which callback
             * this factory.
             */
            synchronized (methods) {
                set = new OperationMethodSet(type, methods);
            }
            final OperationMethodSet previous;
            synchronized (methodsByType) {
                previous = JDK8.putIfAbsent(methodsByType, type, set);
            }
            if (previous != null) {
                set = previous;
            }
        }
        return set;
    }

    /**
     * Returns the operation method for the specified name or identifier. The given argument shall be either
     * a method {@linkplain DefaultOperationMethod#getName() name} (e.g. <cite>"Transverse Mercator"</cite>)
     * or one of its {@linkplain DefaultOperationMethod#getIdentifiers() identifiers} (e.g. {@code "EPSG:9807"}).
     *
     * <p>The search is case-insensitive. Comparisons against method names can be
     * {@linkplain DefaultOperationMethod#isHeuristicMatchForName(String) heuristic}.</p>
     *
     * <p>If more than one method match the given identifier, then the first (according iteration order)
     * non-{@linkplain org.apache.sis.util.Deprecable#isDeprecated() deprecated} matching method is returned.
     * If all matching methods are deprecated, the first one is returned.</p>
     *
     * @param  identifier The name or identifier of the operation method to search.
     * @return The coordinate operation method for the given name or identifier.
     * @throws NoSuchIdentifierException if there is no operation method registered for the specified identifier.
     *
     * @see org.apache.sis.referencing.operation.DefaultCoordinateOperationFactory#getOperationMethod(String)
     */
    public OperationMethod getOperationMethod(String identifier) throws NoSuchIdentifierException {
        identifier = CharSequences.trimWhitespaces(identifier);
        ArgumentChecks.ensureNonEmpty("identifier", identifier);
        OperationMethod method = methodsByName.get(identifier);
        if (method == null) {
            method = ReferencingServices.getInstance().getOperationMethod(methods, identifier);
            if (method == null) {
                throw new NoSuchIdentifierException(Errors.format(Errors.Keys.NoSuchOperationMethod_1, identifier), identifier);
            }
            /*
             * Remember the method we just found, for faster check next time.
             */
            final OperationMethod previous = methodsByName.putIfAbsent(identifier.intern(), method);
            if (previous != null) {
                method = previous;
            }
        }
        return method;
    }

    /**
     * Returns the default parameter values for a math transform using the given operation method.
     * The {@code method} argument is the name of any {@code OperationMethod} instance returned by
     * <code>{@link #getAvailableMethods(Class) getAvailableMethods}({@linkplain SingleOperation}.class)</code>.
     * A typical example is
     * "<a href="http://www.remotesensing.org/geotiff/proj_list/transverse_mercator.html">Transverse Mercator</a>").
     *
     * <p>This function creates new parameter instances at every call.
     * Parameters are intended to be modified by the user before to be given to the
     * {@link #createParameterizedTransform createParameterizedTransform(…)} method.</p>
     *
     * @param  method The case insensitive name of the coordinate operation method to search for.
     * @return A new group of parameter values for the {@code OperationMethod} identified by the given name.
     * @throws NoSuchIdentifierException if there is no method registered for the given name or identifier.
     *
     * @see #getAvailableMethods(Class)
     * @see #createParameterizedTransform(ParameterValueGroup, Context)
     * @see AbstractMathTransform#getParameterValues()
     */
    @Override
    public ParameterValueGroup getDefaultParameters(final String method) throws NoSuchIdentifierException {
        return getOperationMethod(method).getParameters().createValue();
    }

    /**
     * Creates a transform from a group of parameters.
     * The set of expected parameters varies for each operation.
     *
     * @param  parameters The parameter values. The {@linkplain ParameterDescriptorGroup#getName() parameter group name}
     *         shall be the name of the desired {@linkplain DefaultOperationMethod operation method}.
     * @return The transform created from the given parameters.
     * @throws NoSuchIdentifierException if there is no method for the given parameter group name.
     * @throws FactoryException if the object creation failed. This exception is thrown
     *         if some required parameter has not been supplied, or has illegal value.
     *
     * @deprecated Replaced by {@link #createParameterizedTransform(ParameterValueGroup, Context)}
     *             where the {@code Context} argument can be null.
     */
    @Override
    @Deprecated
    public MathTransform createParameterizedTransform(final ParameterValueGroup parameters)
            throws NoSuchIdentifierException, FactoryException
    {
        return createParameterizedTransform(parameters, null);
    }

    /**
     * Source and target coordinate systems for which a new parameterized transform is going to be used.
     * {@link DefaultMathTransformFactory} uses this information for:
     *
     * <ul>
     *   <li>Complete some parameters if they were not provided. In particular, the {@linkplain #getSourceEllipsoid()
     *       source ellipsoid} can be used for providing values for the {@code "semi_major"} and {@code "semi_minor"}
     *       parameters in map projections.</li>
     *   <li>{@linkplain CoordinateSystems#swapAndScaleAxes Swap and scale axes} if the source or the target
     *       coordinate systems are not {@linkplain AxesConvention#NORMALIZED normalized}.</li>
     * </ul>
     *
     * @author  Martin Desruisseaux (Geomatys)
     * @version 0.7
     * @since   0.7
     * @module
     */
    public static class Context implements Serializable {
        /**
         * For cross-version compatibility.
         */
        private static final long serialVersionUID = 6963581151055917955L;

        /**
         * Coordinate system of the source or target points.
         */
        private CoordinateSystem sourceCS, targetCS;

        /**
         * The ellipsoid of the source or target ellipsoidal coordinate system, or {@code null} if it does not apply.
         * Valid only if {@link #sourceCS} or {@link #targetCS} is an instance of {@link EllipsoidalCS}.
         */
        private Ellipsoid sourceEllipsoid, targetEllipsoid;

        /**
         * The provider that created the parameterized {@link MathTransform} instance, or {@code null}
         * if this information does not apply. This field is used for transferring information between
         * {@code createParameterizedTransform(…)} and {@code swapAndScaleAxes(…)}.
         *
         * @todo We could make this information public as a replacement of {@link #getLastMethodUsed()}.
         */
        OperationMethod provider;

        /**
         * The parameters actually used.
         *
         * @see #getCompletedParameters()
         */
        ParameterValueGroup parameters;

        /**
         * Creates a new context with all properties initialized to {@code null}.
         */
        public Context() {
        }

        /**
         * Sets the source ellipsoid to the given value.
         * The source coordinate system is unconditionally set to {@code null}.
         *
         * @param ellipsoid The ellipsoid to set as the source (can be {@code null}).
         */
        public void setSource(final Ellipsoid ellipsoid) {
            sourceEllipsoid = ellipsoid;
            sourceCS = null;
        }

        /**
         * Sets the source coordinate system to the given value.
         * The source ellipsoid is unconditionally set to {@code null}.
         *
         * @param cs The coordinate system to set as the source (can be {@code null}).
         */
        public void setSource(final CoordinateSystem cs) {
            sourceCS = cs;
            sourceEllipsoid = null;
        }

        /**
         * Sets the source ellipsoid and coordinate system to values inferred from the given CRS.
         * The source ellipsoid will be non-null only if the given CRS is geographic (not geocentric).
         *
         * @param crs The source coordinate reference system (can be {@code null}).
         */
        public void setSource(final CoordinateReferenceSystem crs) {
            sourceCS = (crs != null) ? crs.getCoordinateSystem() : null;
            sourceEllipsoid = ReferencingUtilities.getEllipsoidOfGeographicCRS(crs);
            // Ellipsoid is intentionally null for GeocentricCRS.
        }

        /**
         * Sets the target ellipsoid to the given value.
         * The target coordinate system is unconditionally set to {@code null}.
         *
         * @param ellipsoid The ellipsoid to set as the target (can be {@code null}).
         */
        public void setTarget(final Ellipsoid ellipsoid) {
            targetEllipsoid = ellipsoid;
            targetCS = null;
        }

        /**
         * Sets the target coordinate system to the given value.
         * The target ellipsoid is unconditionally set to {@code null}.
         *
         * @param cs The coordinate system to set as the target (can be {@code null}).
         */
        public void setTarget(final CoordinateSystem cs) {
            targetCS = cs;
            targetEllipsoid = null;
        }

        /**
         * Sets the target ellipsoid and coordinate system to values inferred from the given CRS.
         * The target ellipsoid will be non-null only if the given CRS is geographic (not geocentric).
         *
         * @param crs The target coordinate reference system (can be {@code null}).
         */
        public void setTarget(final CoordinateReferenceSystem crs) {
            targetCS = (crs != null) ? crs.getCoordinateSystem() : null;
            targetEllipsoid = ReferencingUtilities.getEllipsoidOfGeographicCRS(crs);
            // Ellipsoid is intentionally null for GeocentricCRS.
        }

        /**
         * Returns the source coordinate system, or {@code null} if unspecified.
         *
         * @return The source coordinate system, or {@code null}.
         */
        public CoordinateSystem getSourceCS() {
            return sourceCS;
        }

        /**
         * Returns the ellipsoid of the source ellipsoidal coordinate system, or {@code null} if it does not apply.
         * This information is valid only if {@link #getSourceCS()} returns an instance of {@link EllipsoidalCS}.
         *
         * @return the ellipsoid of the source ellipsoidal coordinate system, or {@code null} if it does not apply.
         */
        public Ellipsoid getSourceEllipsoid() {
            return sourceEllipsoid;
        }

        /**
         * Returns the target coordinate system, or {@code null} if unspecified.
         *
         * @return The target coordinate system, or {@code null}.
         */
        public CoordinateSystem getTargetCS() {
            return targetCS;
        }

        /**
         * Returns the ellipsoid of the target ellipsoidal coordinate system, or {@code null} if it does not apply.
         * This information is valid only if {@link #getTargetCS()} returns an instance of {@link EllipsoidalCS}.
         *
         * @return the ellipsoid of the target ellipsoidal coordinate system, or {@code null} if it does not apply.
         */
        public Ellipsoid getTargetEllipsoid() {
            return targetEllipsoid;
        }

        /**
         * Returns the parameter values used for the math transform creation, including the parameters completed
         * by the factory.
         *
         * @return The parameter values used by the factory.
         * @throws IllegalStateException if {@link DefaultMathTransformFactory#createParameterizedTransform(ParameterValueGroup, Context)}
         *         has not yet been invoked.
         */
        public ParameterValueGroup getCompletedParameters() {
            if (parameters != null) {
                return parameters;
            }
            throw new IllegalStateException(Errors.format(Errors.Keys.UnspecifiedParameterValues));
        }

        /**
         * If the parameters given by the user were not created by {@code getDefaultParameters(String)}
         * or something equivalent, copies those parameters into the structure expected by the provider.
         * The intend is to make sure that we have room for the parameters that {@code setEllipsoids(…)}
         * may write.
         *
         * @param writable {@code true} if this method should also check that the parameters group is not
         *        an instance of {@link UnmodifiableParameterValueGroup}. Current implementation assumes
         *        that modifiable parameters are instances of {@link DefaultParameterValueGroup}.
         */
        private void ensureCompatibleParameters(final boolean writable) {
            final ParameterDescriptorGroup expected = provider.getParameters();
            if (parameters.getDescriptor() != expected ||
                    (writable &&  (parameters instanceof Parameters)
                              && !(parameters instanceof DefaultParameterValueGroup)))
            {
                final ParameterValueGroup copy = expected.createValue();
                Parameters.copy(parameters, copy);
                parameters = copy;
            }
        }

        /**
         * Returns the value of the given parameter in the given unit, or {@code NaN} if the parameter is not set.
         *
         * <p><b>NOTE:</b> Do not merge this function with {@code ensureSet(…)}. We keep those two methods
         * separated in order to give to {@code createParameterizedTransform(…)} a "all or nothing" behavior.</p>
         */
        private static double getValue(final ParameterValue<?> parameter, final Unit<Length> unit) {
            return (parameter.getValue() != null) ? parameter.doubleValue(unit) : Double.NaN;
        }

        /**
         * Ensures that a value is set in the given parameter.
         *
         * <ul>
         *   <li>If the parameter has no value, then it is set to the given value.<li>
         *   <li>If the parameter already has a value, then the parameter is left unchanged
         *       but its value is compared to the given one for consistency.</li>
         * </ul>
         *
         * @param parameter The parameter which must have a value.
         * @param actual    The current parameter value, or {@code NaN} if none.
         * @param expected  The expected parameter value, derived from the ellipsoid.
         * @param unit      The unit of {@code value}.
         * @param tolerance Maximal difference (in unit of {@code unit}) for considering the two values as equivalent.
         * @return {@code true} if there is a mismatch between the actual value and the expected one.
         */
        private static boolean ensureSet(final ParameterValue<?> parameter, final double actual,
                final double expected, final Unit<?> unit, final double tolerance)
        {
            if (Math.abs(actual - expected) <= tolerance) {
                return false;
            }
            if (Double.isNaN(actual)) {
                parameter.setValue(expected, unit);
                return false;
            }
            return true;
        }

        /**
         * Completes the parameter group with information about source or target ellipsoid axis lengths,
         * if available. This method writes semi-major and semi-minor parameter values only if they do not
         * already exists in the given parameters.
         *
         * @param  ellipsoid  The ellipsoid from which to get axis lengths of flattening factor, or {@code null}.
         * @param  semiMajor  {@code "semi_major}, {@code "src_semi_major} or {@code "tgt_semi_major} parameter name.
         * @param  semiMinor  {@code "semi_minor}, {@code "src_semi_minor} or {@code "tgt_semi_minor} parameter name.
         * @param  inverseFlattening {@code true} if this method can try to set the {@code "inverse_flattening"} parameter.
         * @return The exception if the operation failed, or {@code null} if none. This exception is not thrown now
         *         because the caller may succeed in creating the transform anyway, or otherwise may produce a more
         *         informative exception.
         */
        private RuntimeException setEllipsoid(final Ellipsoid ellipsoid, final String semiMajor, final String semiMinor,
                final boolean inverseFlattening, RuntimeException failure)
        {
            /*
             * Note: we could also consider to set the "dim" parameter here based on the number of dimensions
             * of the coordinate system. But except for the Molodensky operation, this would be SIS-specific.
             * A more portable way is to concatenate a "Geographic 3D to 2D" operation after the transform if
             * we see that the dimensions do not match. It also avoid attempt to set a "dim" parameter on map
             * projections, which is not allowed.
             */
            if (ellipsoid != null) {
                ensureCompatibleParameters(true);
                ParameterValue<?> mismatchedParam = null;
                double mismatchedValue = 0;
                try {
                    final ParameterValue<?> ap = parameters.parameter(semiMajor);
                    final ParameterValue<?> bp = parameters.parameter(semiMinor);
                    final Unit<Length> unit = ellipsoid.getAxisUnit();
                    /*
                     * The two calls to getValue(…) shall succeed before we write anything, in order to have a
                     * "all or nothing" behavior as much as possible. Note that Ellipsoid.getSemi**Axis() have
                     * no reason to fail, so we do not take precaution for them.
                     */
                    final double a   = getValue(ap, unit);
                    final double b   = getValue(bp, unit);
                    final double tol = SI.METRE.getConverterTo(unit).convert(ELLIPSOID_PRECISION);
                    if (ensureSet(ap, a, ellipsoid.getSemiMajorAxis(), unit, tol)) {
                        mismatchedParam = ap;
                        mismatchedValue = a;
                    }
                    if (ensureSet(bp, b, ellipsoid.getSemiMinorAxis(), unit, tol)) {
                        mismatchedParam = bp;
                        mismatchedValue = b;
                    }
                } catch (RuntimeException e) {  // (IllegalArgumentException | IllegalStateException) on the JDK7 branch.
                    /*
                     * Parameter not found, or is not numeric, or unit of measurement is not linear.
                     * Do not touch to the parameters. We will see if createParameterizedTransform(…)
                     * can do something about that. If it can not, createParameterizedTransform(…) is
                     * the right place to throw the exception.
                     */
                    if (failure == null) {
                        failure = e;
                    } else {
                        // failure.addSuppressed(e) on the JDK7 branch.
                    }
                }
                final boolean isIvfDefinitive;
                if (mismatchedParam != null) {
                    final LogRecord record = Messages.getResources(null).getLogRecord(Level.WARNING,
                            Messages.Keys.MismatchedEllipsoidAxisLength_3, ellipsoid.getName().getCode(),
                            mismatchedParam.getDescriptor().getName().getCode(), mismatchedValue);
                    record.setLoggerName(Loggers.COORDINATE_OPERATION);
                    Logging.log(DefaultMathTransformFactory.class, "createParameterizedTransform", record);
                    isIvfDefinitive = false;
                } else {
                    isIvfDefinitive = inverseFlattening && ellipsoid.isIvfDefinitive();
                }
                /*
                 * Following is specific to Apache SIS. We use this non-standard API for allowing the
                 * NormalizedProjection class (our base class for all map projection implementations)
                 * to known that the ellipsoid definitive parameter is the inverse flattening factor
                 * instead than the semi-major axis length. It makes a small difference in the accuracy
                 * of the eccentricity parameter.
                 */
                if (isIvfDefinitive) try {
                    parameters.parameter(Constants.INVERSE_FLATTENING).setValue(ellipsoid.getInverseFlattening());
                } catch (ParameterNotFoundException e) {
                    /*
                     * Should never happen with Apache SIS implementation, but may happen if the given parameters come
                     * from another implementation. We can safely abandon our attempt to set the inverse flattening value,
                     * since it was redundant with semi-minor axis length.
                     */
                    Logging.recoverableException(Logging.getLogger(Loggers.COORDINATE_OPERATION),
                            DefaultMathTransformFactory.class, "createParameterizedTransform", e);
                }
            }
            return failure;
        }

        /**
         * Completes the parameter group with information about source and target ellipsoid axis lengths,
         * if available. This method writes semi-major and semi-minor parameter values only if they do not
         * already exists in the given parameters.
         *
         * @param  method Description of the transform to be created, or {@code null} if unknown.
         * @return The exception if the operation failed, or {@code null} if none. This exception is not thrown now
         *         because the caller may succeed in creating the transform anyway, or otherwise may produce a more
         *         informative exception.
         */
        final RuntimeException setEllipsoids(final OperationMethod method) {
            ensureCompatibleParameters(false);
            int n;
            if (method instanceof AbstractProvider) {
                n = ((AbstractProvider) method).getEllipsoidsMask();
            } else {
                // Fallback used only when the information is not available in
                // a more reliable way from AbstractProvider.getEllipsoidsMask().
                n = 0;
                if (sourceEllipsoid != null) n  = 1;
                if (targetEllipsoid != null) n |= 2;
            }
            switch (n) {
                case 0: return null;
                case 1: return setEllipsoid(getSourceEllipsoid(), Constants.SEMI_MAJOR, Constants.SEMI_MINOR, true, null);
                case 2: return setEllipsoid(getTargetEllipsoid(), Constants.SEMI_MAJOR, Constants.SEMI_MINOR, true, null);
                case 3: {
                    RuntimeException failure = null;
                    if (sourceCS != null) try {
                        ensureCompatibleParameters(true);
                        final ParameterValue<?> p = parameters.parameter("dim");
                        if (p.getValue() == null) {
                            p.setValue(sourceCS.getDimension());
                        }
                    } catch (RuntimeException e) {  // (IllegalArgumentException | IllegalStateException e) on the JDK7 branch.
                        failure = e;
                    }
                    failure = setEllipsoid(getSourceEllipsoid(), "src_semi_major", "src_semi_minor", false, failure);
                    failure = setEllipsoid(getTargetEllipsoid(), "tgt_semi_major", "tgt_semi_minor", false, failure);
                    return failure;
                }
                default: throw new AssertionError(n);
            }
        }
    }

    /**
     * Creates a transform from a group of parameters.
     * The set of expected parameters varies for each operation.
     * The easiest way to provide parameter values is to get an initially empty group for the desired
     * operation by calling {@link #getDefaultParameters(String)}, then to fill the parameter values.
     * Example:
     *
     * {@preformat java
     *     ParameterValueGroup group = factory.getDefaultParameters("Transverse_Mercator");
     *     group.parameter("semi_major").setValue(6378137.000);
     *     group.parameter("semi_minor").setValue(6356752.314);
     *     MathTransform mt = factory.createParameterizedTransform(group, null);
     * }
     *
     * Sometime the {@code "semi_major"} and {@code "semi_minor"} parameter values are not explicitly provided,
     * but rather inferred from the {@linkplain org.apache.sis.referencing.datum.DefaultGeodeticDatum geodetic
     * datum} of the source Coordinate Reference System. If the given {@code context} argument is non-null,
     * then this method will use those contextual information for:
     *
     * <ol>
     *   <li>Inferring the {@code "semi_major"}, {@code "semi_minor"}, {@code "src_semi_major"},
     *       {@code "src_semi_minor"}, {@code "tgt_semi_major"} or {@code "tgt_semi_minor"} parameters values
     *       from the {@linkplain org.apache.sis.referencing.datum.DefaultEllipsoid ellipsoids} associated to
     *       the source or target CRS, if those parameters are not explicitly given and if they are relevant
     *       for the coordinate operation method.</li>
     *   <li>{@linkplain #createConcatenatedTransform Concatenating} the parameterized transform
     *       with any other transforms required for performing units changes and ordinates swapping.</li>
     * </ol>
     *
     * The complete group of parameters, including {@code "semi_major"}, {@code "semi_minor"} or other calculated values,
     * can be obtained by a call to {@link Context#getCompletedParameters()} after {@code createParameterizedTransform(…)}
     * returned. Note that the completed parameters may only have additional parameters compared to the given parameter
     * group; existing parameter values should not be modified.
     *
     * <p>The {@code OperationMethod} instance used by this constructor can be obtained by a call to
     * {@link #getLastMethodUsed()}.</p>
     *
     * @param  parameters The parameter values. The {@linkplain ParameterDescriptorGroup#getName() parameter group name}
     *         shall be the name of the desired {@linkplain DefaultOperationMethod operation method}.
     * @param  context Information about the context (for example source and target coordinate systems)
     *         in which the new transform is going to be used, or {@code null} if none.
     * @return The transform created from the given parameters.
     * @throws NoSuchIdentifierException if there is no method for the given parameter group name.
     * @throws FactoryException if the object creation failed. This exception is thrown
     *         if some required parameter has not been supplied, or has illegal value.
     *
     * @see #getDefaultParameters(String)
     * @see #getAvailableMethods(Class)
     * @see #getLastMethodUsed()
     * @see org.apache.sis.parameter.ParameterBuilder#createGroupForMapProjection(ParameterDescriptor...)
     */
    public MathTransform createParameterizedTransform(ParameterValueGroup parameters,
            final Context context) throws NoSuchIdentifierException, FactoryException
    {
        OperationMethod  method  = null;
        RuntimeException failure = null;
        MathTransform transform;
        try {
            ArgumentChecks.ensureNonNull("parameters", parameters);
            final ParameterDescriptorGroup descriptor = parameters.getDescriptor();
            final String methodName = descriptor.getName().getCode();
            String methodIdentifier = IdentifiedObjects.toString(IdentifiedObjects.getIdentifier(descriptor, Citations.EPSG));
            if (methodIdentifier == null) {
                methodIdentifier = methodName;
            }
            /*
             * Get the MathTransformProvider of the same name or identifier than the given parameter group.
             * We give precedence to EPSG identifier because operation method names are sometime ambiguous
             * (e.g. "Lambert Azimuthal Equal Area (Spherical)"). If we fail to find the method by its EPSG code,
             * we will try searching by method name. As a side effect, this second attempt will produce a better
             * error message if the method is really not found.
             */
            try {
                method = getOperationMethod(methodIdentifier);
            } catch (NoSuchIdentifierException exception) {
                if (methodIdentifier.equals(methodName)) {
                    throw exception;
                }
                method = getOperationMethod(methodName);
                Logging.recoverableException(Logging.getLogger(Loggers.COORDINATE_OPERATION),
                        DefaultMathTransformFactory.class, "createParameterizedTransform", exception);
            } catch (IllegalStateException e) {
                failure = e;
            }
            if (!(method instanceof MathTransformProvider)) {
                throw new NoSuchIdentifierException(Errors.format(          // For now, handle like an unknown operation.
                        Errors.Keys.UnsupportedImplementation_1, Classes.getClass(method)), methodName);
            }
            /*
             * If the user's parameters do not contain semi-major and semi-minor axis lengths, infer
             * them from the ellipsoid. We have to do that because those parameters are often omitted,
             * since the standard place where to provide this information is in the ellipsoid object.
             */
            if (context != null) {
                context.provider   = method;
                context.parameters = parameters;
                failure = context.setEllipsoids(method);
                parameters = context.parameters;
            }
            /*
             * Catch only exceptions which may be the result of improper parameter usage (e.g. a value out of range).
             * Do not catch exception caused by programming errors (e.g. null pointer exception).
             */
            try {
                transform = ((MathTransformProvider) method).createMathTransform(this, parameters);
            } catch (RuntimeException exception) {  // (IllegalArgumentException | IllegalStateException) on the JDK7 branch.
                throw new InvalidGeodeticParameterException(exception.getLocalizedMessage(), exception);
            }
            /*
             * Cache the transform that we just created and make sure that the number of dimensions
             * is compatible with the OperationMethod instance. Then make final adjustment for axis
             * directions and units of measurement.
             */
            transform = unique(transform);
            method = DefaultOperationMethod.redimension(method, transform.getSourceDimensions(),
                                                                transform.getTargetDimensions());
            if (context != null) {
                transform = swapAndScaleAxes(transform, context);
            }
        } catch (FactoryException e) {
            if (failure != null) {
                // e.addSuppressed(failure) on the JDK7 branch.
            }
            throw e;
        } finally {
            lastMethod.set(method);     // May be null in case of failure, which is intended.
            if (context != null) {
                context.provider = null;
                // For now we conservatively reset the provider information to null. But if we choose to make
                // that information public in a future SIS version, then we would remove this code.
            }
        }
        return transform;
    }

    /**
     * Given a transform between normalized spaces,
     * create a transform taking in account axis directions and units of measurement.
     * This method {@linkplain #createConcatenatedTransform concatenates} the given parameterized transform
     * with any other transform required for performing units changes and ordinates swapping.
     *
     * <p>The given {@code parameterized} transform shall expect
     * {@linkplain org.apache.sis.referencing.cs.AxesConvention#NORMALIZED normalized} input coordinates and
     * produce normalized output coordinates. See {@link org.apache.sis.referencing.cs.AxesConvention} for more
     * information about what Apache SIS means by "normalized".</p>
     *
     * <div class="note"><b>Example:</b>
     * The most typical examples of transforms with normalized inputs/outputs are normalized
     * map projections expecting (<cite>longitude</cite>, <cite>latitude</cite>) inputs in degrees
     * and calculating (<cite>x</cite>, <cite>y</cite>) coordinates in metres,
     * both of them with ({@linkplain org.opengis.referencing.cs.AxisDirection#EAST East},
     * {@linkplain org.opengis.referencing.cs.AxisDirection#NORTH North}) axis orientations.</div>
     *
     * @param  parameterized A transform for normalized input and output coordinates.
     * @param  context Source and target coordinate systems in which the transform is going to be used.
     * @return A transform taking in account unit conversions and axis swapping.
     * @throws FactoryException if the object creation failed.
     *
     * @see org.apache.sis.referencing.cs.AxesConvention#NORMALIZED
     * @see org.apache.sis.referencing.operation.DefaultConversion#DefaultConversion(Map, OperationMethod, MathTransform, ParameterValueGroup)
     */
    public MathTransform swapAndScaleAxes(final MathTransform parameterized, final Context context) throws FactoryException {
        ArgumentChecks.ensureNonNull("parameterized", parameterized);
        ArgumentChecks.ensureNonNull("context", context);
        final CoordinateSystem sourceCS = context.getSourceCS();
        final CoordinateSystem targetCS = context.getTargetCS();
        /*
         * Computes matrix for swapping axis and performing units conversion.
         * There is one matrix to apply before projection on (longitude,latitude)
         * coordinates, and one matrix to apply after projection on (easting,northing)
         * coordinates.
         */
        final Matrix swap1, swap3;
        try {
            swap1 = (sourceCS != null) ? CoordinateSystems.swapAndScaleAxes(sourceCS, CoordinateSystems.replaceAxes(sourceCS, AxesConvention.NORMALIZED)) : null;
            swap3 = (targetCS != null) ? CoordinateSystems.swapAndScaleAxes(CoordinateSystems.replaceAxes(targetCS, AxesConvention.NORMALIZED), targetCS) : null;
        } catch (IllegalArgumentException cause) {
            throw new InvalidGeodeticParameterException(cause.getLocalizedMessage(), cause);
        } catch (ConversionException cause) {
            throw new FactoryException(cause);
        }
        /*
         * Prepares the concatenation of the matrices computed above and the projection.
         * Note that at this stage, the dimensions between each step may not be compatible.
         * For example the projection (step2) is usually two-dimensional while the source
         * coordinate system (step1) may be three-dimensional if it has a height.
         */
        MathTransform step1 = (swap1 != null) ? createAffineTransform(swap1) : MathTransforms.identity(parameterized.getSourceDimensions());
        MathTransform step3 = (swap3 != null) ? createAffineTransform(swap3) : MathTransforms.identity(parameterized.getTargetDimensions());
        MathTransform step2 = parameterized;
        /*
         * Special case for the way EPSG handles reversal of axis direction. For now the "Vertical Offset" (EPSG:9616)
         * method is the only one for which we found a need for special case. But if more special cases are added in a
         * future SIS version, then we should replace the static method by a non-static one defined in AbstractProvider.
         */
        if (context.provider instanceof VerticalOffset) {
            step2 = VerticalOffset.postCreate(step2, swap3);
        }
        /*
         * If the target coordinate system has a height, instructs the projection to pass
         * the height unchanged from the base CRS to the target CRS. After this block, the
         * dimensions of 'step2' and 'step3' should match.
         */
        final int numTrailingOrdinates = step3.getSourceDimensions() - step2.getTargetDimensions();
        if (numTrailingOrdinates > 0) {
            step2 = createPassThroughTransform(0, step2, numTrailingOrdinates);
        }
        /*
         * If the source CS has a height but the target CS doesn't, drops the extra coordinates.
         * After this block, the dimensions of 'step1' and 'step2' should match.
         */
        final int sourceDim = step1.getTargetDimensions();
        final int targetDim = step2.getSourceDimensions();
        if (sourceDim > targetDim) {
            final Matrix drop = Matrices.createDiagonal(targetDim+1, sourceDim+1);
            drop.setElement(targetDim, sourceDim, 1); // Element in the lower-right corner.
            step1 = createConcatenatedTransform(createAffineTransform(drop), step1);
        }
        MathTransform mt = createConcatenatedTransform(createConcatenatedTransform(step1, step2), step3);
        /*
         * At this point we finished to create the transform.  But before to return it, verify if the
         * parameterized transform given in argument had some custom parameters. This happen with the
         * Equirectangular projection, which can be simplified as an AffineTransform while we want to
         * continue to describe it with the "semi_major", "semi_minor", etc. parameters  instead than
         * "elt_0_0", "elt_0_1", etc.  The following code just forwards those parameters to the newly
         * created transform; it does not change the operation.
         */
        if (parameterized instanceof ParameterizedAffine && !(mt instanceof ParameterizedAffine)) {
            mt = ((ParameterizedAffine) parameterized).newTransform(mt);
        }
        return mt;
    }

    /**
     * Creates a transform from a base CRS to a derived CS using the given parameters.
     * If this method needs to set the values of {@code "semi_major"} and {@code "semi_minor"} parameters,
     * then it sets those values directly on the given {@code parameters} instance – not on a clone – for
     * allowing the caller to get back the complete parameter values.
     * However this method only fills missing values, it never modify existing values.
     *
     * @param  baseCRS    The source coordinate reference system.
     * @param  parameters The parameter values for the transform.
     * @param  derivedCS  The target coordinate system.
     * @return The parameterized transform from {@code baseCRS} to {@code derivedCS},
     *         including unit conversions and axis swapping.
     * @throws NoSuchIdentifierException if there is no transform registered for the coordinate operation method.
     * @throws FactoryException if the object creation failed. This exception is thrown
     *         if some required parameter has not been supplied, or has illegal value.
     *
     * @deprecated Replaced by {@link #createParameterizedTransform(ParameterValueGroup, Context)}.
     */
    @Override
    @Deprecated
    public MathTransform createBaseToDerived(final CoordinateReferenceSystem baseCRS,
            final ParameterValueGroup parameters, final CoordinateSystem derivedCS)
            throws NoSuchIdentifierException, FactoryException
    {
        ArgumentChecks.ensureNonNull("baseCRS",    baseCRS);
        ArgumentChecks.ensureNonNull("parameters", parameters);
        ArgumentChecks.ensureNonNull("derivedCS",  derivedCS);
        final Context context = new Context();
        context.setSource(baseCRS);
        context.setTarget(derivedCS);
        return createParameterizedTransform(parameters, context);
    }

    /**
     * Creates a transform from a base to a derived CS using an existing parameterized transform.
     * The given {@code parameterized} transform shall expect
     * {@linkplain org.apache.sis.referencing.cs.AxesConvention#NORMALIZED normalized} input coordinates and
     * produce normalized output coordinates.
     *
     * @param  baseCS        The source coordinate system.
     * @param  parameterized A <cite>base to derived</cite> transform for normalized input and output coordinates.
     * @param  derivedCS     The target coordinate system.
     * @return The transform from {@code baseCS} to {@code derivedCS}, including unit conversions and axis swapping.
     * @throws FactoryException if the object creation failed. This exception is thrown
     *         if some required parameter has not been supplied, or has illegal value.
     *
     * @deprecated Replaced by {@link #swapAndScaleAxes(MathTransform, Context)}.
     */
    @Deprecated
    public MathTransform createBaseToDerived(final CoordinateSystem baseCS,
            final MathTransform parameterized, final CoordinateSystem derivedCS)
            throws FactoryException
    {
        ArgumentChecks.ensureNonNull("baseCS",        baseCS);
        ArgumentChecks.ensureNonNull("parameterized", parameterized);
        ArgumentChecks.ensureNonNull("derivedCS",     derivedCS);
        final Context context = new Context();
        context.setSource(baseCS);
        context.setTarget(derivedCS);
        return swapAndScaleAxes(parameterized, context);
    }

    /**
     * Creates an affine transform from a matrix. If the transform input dimension is {@code M},
     * and output dimension is {@code N}, then the matrix will have size {@code [N+1][M+1]}. The
     * +1 in the matrix dimensions allows the matrix to do a shift, as well as a rotation. The
     * {@code [M][j]} element of the matrix will be the j'th ordinate of the moved origin. The
     * {@code [i][N]} element of the matrix will be 0 for <var>i</var> less than {@code M}, and 1
     * for <var>i</var> equals {@code M}.
     *
     * @param  matrix The matrix used to define the affine transform.
     * @return The affine transform.
     * @throws FactoryException if the object creation failed.
     *
     * @see MathTransforms#linear(Matrix)
     */
    @Override
    public MathTransform createAffineTransform(final Matrix matrix) throws FactoryException {
        lastMethod.remove(); // To be strict, we should set the ProjectiveTransform provider.
        return unique(MathTransforms.linear(matrix));
    }

    /**
     * Creates a transform by concatenating two existing transforms.
     * A concatenated transform acts in the same way as applying two transforms, one after the other.
     *
     * <p>The dimension of the output space of the first transform must match the dimension of the input space
     * in the second transform. In order to concatenate more than two transforms, use this constructor repeatedly.</p>
     *
     * @param  tr1 The first transform to apply to points.
     * @param  tr2 The second transform to apply to points.
     * @return The concatenated transform.
     * @throws FactoryException if the object creation failed.
     *
     * @see MathTransforms#concatenate(MathTransform, MathTransform)
     */
    @Override
    public MathTransform createConcatenatedTransform(final MathTransform tr1,
                                                     final MathTransform tr2)
            throws FactoryException
    {
        lastMethod.remove();
        ArgumentChecks.ensureNonNull("tr1", tr1);
        ArgumentChecks.ensureNonNull("tr2", tr2);
        final MathTransform tr;
        try {
            tr = ConcatenatedTransform.create(tr1, tr2, this);
        } catch (IllegalArgumentException exception) {
            throw new InvalidGeodeticParameterException(exception.getLocalizedMessage(), exception);
        }
        assert MathTransforms.isValid(MathTransforms.getSteps(tr)) : tr;
        return unique(tr);
    }

    /**
     * Creates a transform which passes through a subset of ordinates to another transform.
     * This allows transforms to operate on a subset of ordinates.
     *
     * <div class="note"><b>Example:</b>
     * Giving (<var>latitude</var>, <var>longitude</var>, <var>height</var>) coordinates,
     * a pass through transform can convert the height values from meters to feet without
     * affecting the (<var>latitude</var>, <var>longitude</var>) values.</div>
     *
     * The resulting transform will have the following dimensions:
     *
     * {@preformat java
     *     Source: firstAffectedOrdinate + subTransform.getSourceDimensions() + numTrailingOrdinates
     *     Target: firstAffectedOrdinate + subTransform.getTargetDimensions() + numTrailingOrdinates
     * }
     *
     * @param  firstAffectedOrdinate The lowest index of the affected ordinates.
     * @param  subTransform Transform to use for affected ordinates.
     * @param  numTrailingOrdinates  Number of trailing ordinates to pass through. Affected ordinates will range
     *         from {@code firstAffectedOrdinate} inclusive to {@code dimTarget-numTrailingOrdinates} exclusive.
     * @return A pass through transform.
     * @throws FactoryException if the object creation failed.
     */
    @Override
    public MathTransform createPassThroughTransform(final int firstAffectedOrdinate,
                                                    final MathTransform subTransform,
                                                    final int numTrailingOrdinates)
            throws FactoryException
    {
        lastMethod.remove();
        final MathTransform tr;
        try {
            tr = PassThroughTransform.create(firstAffectedOrdinate, subTransform, numTrailingOrdinates);
        } catch (IllegalArgumentException exception) {
            throw new InvalidGeodeticParameterException(exception.getLocalizedMessage(), exception);
        }
        return unique(tr);
    }

    /**
     * There is no XML format for math transforms.
     *
     * @param  xml Math transform encoded in XML format.
     * @throws FactoryException if the object creation failed.
     */
    @Override
    @Deprecated
    public MathTransform createFromXML(String xml) throws FactoryException {
        lastMethod.remove();
        throw new FactoryException(Errors.format(Errors.Keys.UnsupportedOperation_1, "createFromXML"));
    }

    /**
     * Creates a math transform object from a
     * <a href="http://www.geoapi.org/snapshot/javadoc/org/opengis/referencing/doc-files/WKT.html"><cite>Well
     * Known Text</cite> (WKT)</a>.
     *
     * @param  text Math transform encoded in Well-Known Text format.
     * @return The math transform (never {@code null}).
     * @throws FactoryException if the Well-Known Text can't be parsed,
     *         or if the math transform creation failed from some other reason.
     */
    @Override
    public MathTransform createFromWKT(final String text) throws FactoryException {
        lastMethod.remove();
        Parser p = parser.getAndSet(null);
        if (p == null) try {
            Constructor<? extends Parser> c = parserConstructor;
            if (c == null) {
                c = Class.forName("org.apache.sis.io.wkt.MathTransformParser").asSubclass(Parser.class)
                         .getConstructor(MathTransformFactory.class);
                c.setAccessible(true);
                parserConstructor = c;
            }
            p = c.newInstance(this);
        } catch (Exception e) { // (ReflectiveOperationException) on JDK7 branch.
            throw new FactoryException(e);
        }
        /*
         * No need to check the type of the parsed object, because MathTransformParser
         * should return only instance of MathTransform.
         */
        final Object object = p.createFromWKT(text);
        parser.set(p);
        return (MathTransform) object;
    }

    /**
     * Replaces the given transform by a unique instance, if one already exists.
     */
    private MathTransform unique(final MathTransform tr) {
        return pool.unique(tr);
    }

    /**
     * Returns the operation method used by the latest call to a {@code create(…)} constructor
     * in the currently running thread. Returns {@code null} if not applicable.
     *
     * <p>Invoking {@code getLastMethodUsed()} can be useful after a call to
     * {@link #createParameterizedTransform createParameterizedTransform(…)}.</p>
     *
     * @return The last method used by a {@code create(…)} constructor, or {@code null} if unknown of unsupported.
     *
     * @see #createParameterizedTransform(ParameterValueGroup, Context)
     */
    @Override
    public OperationMethod getLastMethodUsed() {
        return lastMethod.get();
    }

    /**
     * Notifies this factory that the elements provided by the {@code Iterable<OperationMethod>} may have changed.
     * This method performs the following steps:
     *
     * <ul>
     *   <li>Clears all caches.</li>
     *   <li>If the {@code Iterable} given at construction time is an instance of {@link ServiceLoader},
     *       invokes its {@code reload()} method.</li>
     * </ul>
     *
     * This method is useful to sophisticated applications which dynamically make new plug-ins available at runtime,
     * for example following changes of the application classpath.
     *
     * @see #DefaultMathTransformFactory(Iterable)
     * @see ServiceLoader#reload()
     */
    public void reload() {
        synchronized (methods) {
            methodsByName.clear();
            Iterable<? extends OperationMethod> m = methods;
            if (m instanceof LazySet<?>) { // Workaround for JDK bug. See DefaultMathTransformFactory() constructor.
                m = ((LazySet<? extends OperationMethod>) m).reload();
            }
            if (m instanceof ServiceLoader<?>) {
                ((ServiceLoader<?>) m).reload();
            }
            synchronized (methodsByType) {
                for (final OperationMethodSet c : methodsByType.values()) {
                    c.reset();
                }
            }
            pool.clear();
        }
    }
}<|MERGE_RESOLUTION|>--- conflicted
+++ resolved
@@ -266,11 +266,7 @@
          *
          * Wrapping the ServiceLoader in a LazySet avoid this issue.
          */
-<<<<<<< HEAD
-        this(new LazySet<OperationMethod>(ServiceLoader.load(OperationMethod.class).iterator()));
-=======
-        this(new LazySet<>(ServiceLoader.load(OperationMethod.class)));
->>>>>>> bc063df1
+        this(new LazySet<OperationMethod>(ServiceLoader.load(OperationMethod.class)));
     }
 
     /**
