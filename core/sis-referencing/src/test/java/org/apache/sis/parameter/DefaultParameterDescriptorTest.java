/*
 * Licensed to the Apache Software Foundation (ASF) under one or more
 * contributor license agreements.  See the NOTICE file distributed with
 * this work for additional information regarding copyright ownership.
 * The ASF licenses this file to You under the Apache License, Version 2.0
 * (the "License"); you may not use this file except in compliance with
 * the License.  You may obtain a copy of the License at
 *
 *     http://www.apache.org/licenses/LICENSE-2.0
 *
 * Unless required by applicable law or agreed to in writing, software
 * distributed under the License is distributed on an "AS IS" BASIS,
 * WITHOUT WARRANTIES OR CONDITIONS OF ANY KIND, either express or implied.
 * See the License for the specific language governing permissions and
 * limitations under the License.
 */
package org.apache.sis.parameter;

import java.util.Map;
import java.util.HashMap;
import java.util.Locale;
import javax.measure.unit.SI;
import javax.measure.unit.Unit;
import org.opengis.parameter.ParameterDescriptor;
import org.apache.sis.measure.Range;
import org.apache.sis.measure.NumberRange;
import org.apache.sis.measure.MeasurementRange;
import org.apache.sis.metadata.iso.ImmutableIdentifier;
import org.apache.sis.metadata.iso.citation.Citations;
import org.apache.sis.internal.util.Constants;
import org.apache.sis.test.DependsOnMethod;
import org.apache.sis.test.DependsOn;
import org.apache.sis.test.TestCase;
import org.junit.Test;

import static org.opengis.test.Validators.*;
import static org.apache.sis.test.MetadataAssert.*;


/**
 * Tests the {@link DefaultParameterDescriptor} class.
 *
 * @author  Martin Desruisseaux (IRD, Geomatys)
 * @since   0.4
 * @version 0.6
 * @module
 */
@DependsOn(org.apache.sis.referencing.AbstractIdentifiedObjectTest.class)
public final strictfp class DefaultParameterDescriptorTest extends TestCase {
    /**
     * Creates the map of properties to be given to {@link DefaultParameterDescriptor} constructor.
     *
     * @param  name The parameter name.
     * @return The properties to be given to descriptor constructor.
     */
    private static Map<String,Object> properties(final String name) {
        final Map<String,Object> properties = new HashMap<String,Object>(4);
        assertNull(properties.put(DefaultParameterDescriptor.NAME_KEY, name));
        assertNull(properties.put(DefaultParameterDescriptor.LOCALE_KEY, Locale.US));
        return properties;
    }

    /**
     * Creates a descriptor for an optional parameter without default value, minimum or maximum value.
     *
     * @param  name The parameter name.
     * @param  type The type of values.
     * @return The parameter descriptor.
     */
    static <T> DefaultParameterDescriptor<T> createSimpleOptional(final String name, final Class<T> type) {
        return new DefaultParameterDescriptor<T>(properties(name), 0, 1, type, null, null, null);
    }

    /**
     * Creates a descriptor for a mandatory parameter in a range of integer values.
     *
     * @param  name         The parameter name.
     * @param  minimumValue The minimum parameter value.
     * @param  maximumValue The maximum parameter value.
     * @param  defaultValue The default value for the parameter.
     * @return The parameter descriptor for the given range of values.
     */
    static DefaultParameterDescriptor<Integer> create(final String name,
            final int minimumValue, final int maximumValue, final int defaultValue)
    {
<<<<<<< HEAD
        return new DefaultParameterDescriptor<Integer>(properties(name), 1, 1, Integer.class,
                NumberRange.create(minimumValue, true, maximumValue, true), null, Integer.valueOf(defaultValue));
=======
        return new DefaultParameterDescriptor<>(properties(name), 1, 1, Integer.class,
                NumberRange.create(minimumValue, true, maximumValue, true), null, defaultValue);
>>>>>>> 54601335
    }

    /**
     * Creates a descriptor for a mandatory parameter in a range of floating point values.
     *
     * @param  name         The parameter name.
     * @param  minimumValue The minimum parameter value, or {@link Double#NEGATIVE_INFINITY} if none.
     * @param  maximumValue The maximum parameter value, or {@link Double#POSITIVE_INFINITY} if none.
     * @param  defaultValue The default value for the parameter, or {@link Double#NaN} if none.
     * @param  unit         The unit for default, minimum and maximum values.
     * @return The parameter descriptor for the given range of values.
     */
    static DefaultParameterDescriptor<Double> create(final String name,
            final double minimumValue, final double maximumValue, final double defaultValue, final Unit<?> unit)
    {
        return new DefaultParameterDescriptor<Double>(properties(name), 1, 1, Double.class,
                MeasurementRange.create(minimumValue, true, maximumValue, true, unit), null,
                Double.isNaN(defaultValue) ? null : defaultValue);
    }

    /**
     * Creates a descriptor for a parameter restricted to a set of valid values.
     * This is typically (but not necessarily) a code list parameter.
     *
     * @param  name         The parameter name.
     * @param  type         The type of values.
     * @param  validValues  The valid values.
     * @param  defaultValue The default value for the parameter.
     * @return The parameter descriptor for the given range of values.
     */
    static <T> DefaultParameterDescriptor<T> create(final String name, final Class<T> type,
            final T[] validValues, final T defaultValue)
    {
        return new DefaultParameterDescriptor<T>(properties(name), 1, 1, type, null, validValues, defaultValue);
    }

    /**
     * Creates a descriptor for an array of {@code double[]} values.
     *
     * @param  name         The parameter name.
     * @param  minimumValue The minimum parameter value, or {@link Double#NEGATIVE_INFINITY} if none.
     * @param  maximumValue The maximum parameter value, or {@link Double#POSITIVE_INFINITY} if none.
     * @param  unit         The unit for minimum and maximum values.
     * @return The parameter descriptor for the given range of values.
     */
    static DefaultParameterDescriptor<double[]> createForArray(final String name,
            final double minimumValue, final double maximumValue, final Unit<?> unit)
    {
        final MeasurementRange<Double> valueDomain = MeasurementRange.create(minimumValue, true, maximumValue, true, unit);
        return new DefaultParameterDescriptor<double[]>(properties(name), 1, 1, double[].class, valueDomain, null, null);
    }

    /**
     * Creates a descriptor with the given EPSG identifier.
     *
     * @param  name The parameter name.
     * @param  code The parameter identifier.
     * @return The descriptor with the given EPSG identifier.
     */
    public static DefaultParameterDescriptor<Double> createEPSG(final String name, final short code) {
        final Map<String, Object> properties = properties(name);
        assertNull(properties.put(DefaultParameterDescriptor.IDENTIFIERS_KEY,
                new ImmutableIdentifier(Citations.EPSG, Constants.EPSG, Short.toString(code))));
        return new DefaultParameterDescriptor<Double>(properties, 0, 1, Double.class, null, null, null);
    }

    /**
     * Tests the creation of a simple descriptor for an optional parameter without minimum or maximum value.
     */
    @Test
    public void testOptionalInteger() {
        final ParameterDescriptor<Integer> descriptor = createSimpleOptional("Simple param", Integer.class);
        assertEquals("name",      "Simple param", descriptor.getName().getCode());
        assertEquals("valueClass", Integer.class, descriptor.getValueClass());
        assertNull  ("validValues",               descriptor.getValidValues());
        assertNull  ("defaultValue",              descriptor.getDefaultValue());
        assertNull  ("minimumValue",              descriptor.getMinimumValue());
        assertNull  ("maximumValue",              descriptor.getMaximumValue());
        assertEquals("minimumOccurs", 0,          descriptor.getMinimumOccurs());
        assertEquals("maximumOccurs", 1,          descriptor.getMaximumOccurs());
    }

    /**
     * Tests {@code DefaultParameterDescriptor} constructor
     * with valid and invalid minimum and maximum values.
     */
    @Test
    @DependsOnMethod("testOptionalInteger")
    @SuppressWarnings("UnnecessaryBoxing")
    public void testRangeValidation() {
        try {
            create("Test range", 20, 4, 12);
            fail("minimum > maximum");
        } catch (IllegalArgumentException exception) {
            assertEquals("Range [20 … 4] is not valid.", exception.getMessage());
        }
        final ParameterDescriptor<Integer> descriptor = create("Test range", 4, 20, 12);
        assertEquals("name",          "Test range",        descriptor.getName().getCode());
        assertEquals("valueClass",    Integer.class,       descriptor.getValueClass());
        assertNull  ("validValues",                        descriptor.getValidValues());
        assertEquals("defaultValue",  Integer.valueOf(12), descriptor.getDefaultValue());
        assertEquals("minimumValue",  Integer.valueOf( 4), descriptor.getMinimumValue());
        assertEquals("maximumValue",  Integer.valueOf(20), descriptor.getMaximumValue());
        assertEquals("minimumOccurs", 1, descriptor.getMinimumOccurs());
        assertEquals("maximumOccurs", 1, descriptor.getMaximumOccurs());
    }

    /**
     * Tests {@code DefaultParameterDescriptor} constructor with an invalid default value.
     */
    @Test
    @DependsOnMethod("testRangeValidation")
    public void testDefaultValueValidation() {
        try {
            create("Test default", 4, 20, 3);
            fail("defaultValue < minimum");
        } catch (IllegalArgumentException exception) {
            assertEquals("Value ‘Test default’ = 3 is invalid. Expected a value in the [4 … 20] range.", exception.getMessage());
        }
    }

    /**
     * Tests {@code DefaultParameterDescriptor} construction for {@link Double} type.
     */
    @Test
    @SuppressWarnings("UnnecessaryBoxing")
    public void testDoubleType() {
        final ParameterDescriptor<Double> descriptor = create("Length measure", 4, 20, 12, SI.METRE);
        assertEquals("name",         "Length measure",   descriptor.getName().getCode());
        assertEquals("unit",         SI.METRE,           descriptor.getUnit());
        assertEquals("class",        Double.class,       descriptor.getValueClass());
        assertEquals("defaultValue", Double.valueOf(12), descriptor.getDefaultValue());
        assertEquals("minimum",      Double.valueOf( 4), descriptor.getMinimumValue());
        assertEquals("maximum",      Double.valueOf(20), descriptor.getMaximumValue());
        validate(descriptor);
    }

    /**
     * Verifies that we can not assign unit of measurements to non-numerical values.
     */
    @Test
    public void testStringType() {
        final Range<String> valueDomain = new Range<String>(String.class, "AAA", true, "BBB", true);
        final DefaultParameterDescriptor<String> descriptor = new DefaultParameterDescriptor<String>(
                properties("String param"), 0, 1, String.class, valueDomain, null, "ABC");
        assertEquals("name", "String param",     descriptor.getName().getCode());
        assertEquals("valueClass", String.class, descriptor.getValueClass());
        assertNull  ("validValues",              descriptor.getValidValues());
        assertSame  ("valueDomain", valueDomain, descriptor.getValueDomain());
        assertEquals("defaultValue",  "ABC",     descriptor.getDefaultValue());
        assertEquals("minimumValue",  "AAA",     descriptor.getMinimumValue());
        assertEquals("maximumValue",  "BBB",     descriptor.getMaximumValue());
        assertEquals("minimumOccurs", 0,         descriptor.getMinimumOccurs());
        assertEquals("maximumOccurs", 1,         descriptor.getMaximumOccurs());
        assertNull  ("unit",                     descriptor.getUnit());
    }

    /**
     * Tests a descriptor for a parameter restricted to some values.
     * This is typically (but not necessarily) a code list parameter.
     */
    @Test
    public void testEnumeration() {
        final String[] enumeration = {"Apple", "Orange", "りんご"};
        final ParameterDescriptor<String> descriptor = create(
                "Enumeration param", String.class, enumeration, "Apple");
        assertEquals     ("name", "Enumeration param", descriptor.getName().getCode());
        assertEquals     ("valueClass", String.class,  descriptor.getValueClass());
        assertArrayEquals("validValues", enumeration,  descriptor.getValidValues().toArray());
        assertEquals     ("defaultValue",  "Apple",    descriptor.getDefaultValue());
        assertNull       ("minimumValue",              descriptor.getMinimumValue());
        assertNull       ("maximumValue",              descriptor.getMaximumValue());
        assertEquals     ("minimumOccurs", 1,          descriptor.getMinimumOccurs());
        assertEquals     ("maximumOccurs", 1,          descriptor.getMaximumOccurs());
        assertNull       ("unit",                      descriptor.getUnit());
        /*
         * Invalid operation: element not in the list of valid elements.
         */
        try {
            DefaultParameterDescriptor<String> p = create("Enumeration param", String.class, enumeration, "Pear");
            fail("Should not be allowed to create " + p);
        } catch (IllegalArgumentException e) {
            assertEquals("Parameter “Enumeration param” can not take the “Pear” value.", e.getMessage());
        }
    }

    /**
     * Tests a descriptor for a parameter value of kind {@code double[]}.
     */
    @Test
    @DependsOnMethod("testDoubleType")
    @SuppressWarnings("UnnecessaryBoxing")
    public void testArrayType() {
        final DefaultParameterDescriptor<double[]> descriptor = createForArray("Array param", 4, 9, SI.METRE);
        assertEquals("name",       "Array param",  descriptor.getName().getCode());
        assertEquals("valueClass", double[].class, descriptor.getValueClass());
        assertEquals("unit",       SI.METRE,       descriptor.getUnit());
        assertNull  ("validValues",                descriptor.getValidValues());
        assertNull  ("defaultValue",               descriptor.getDefaultValue());
        assertNull  ("minimumValue",               descriptor.getMinimumValue());
        assertNull  ("maximumValue",               descriptor.getMaximumValue());
        assertEquals("minimumOccurs", 1,           descriptor.getMinimumOccurs());
        assertEquals("maximumOccurs", 1,           descriptor.getMaximumOccurs());

        final Range<?> valueDomain = descriptor.getValueDomain();
        assertNotNull("valueDomain", valueDomain);
        assertEquals(Double.class,      valueDomain.getElementType());
        assertEquals(Double.valueOf(4), valueDomain.getMinValue());
        assertEquals(Double.valueOf(9), valueDomain.getMaxValue());
        /*
         * Invalid operation: wrong type of range value.
         */
        try {
<<<<<<< HEAD
            new DefaultParameterDescriptor<double[]>(properties("Array param"), 0, 1,
                    double[].class, NumberRange.create(4, true, 9, true), null, null);
=======
            DefaultParameterDescriptor<double[]> p = new DefaultParameterDescriptor<>(properties("Array param"),
                    0, 1, double[].class, NumberRange.create(4, true, 9, true), null, null);
            fail("Should not be allowed to create " + p);
>>>>>>> 54601335
        } catch (IllegalArgumentException e) {
            assertEquals("Argument ‘valueDomain’ can not be an instance of ‘Range<Integer>’.", e.getMessage());
        }
    }

    /**
     * Tests the WKT representation.
     */
    @Test
    public void testWKT() {
        final DefaultParameterDescriptor<Double> descriptor = create("Real number", 4, 8, 5, SI.METRE);
        assertWktEquals("Parameter[“Integer param”, 5]", create("Integer param", 4, 8, 5));
        assertWktEquals("Parameter[“Real number”, 5.0, LengthUnit[“metre”, 1]]", descriptor);
        assertEquals("Parameter[\"Real number\", 5.0, Unit[\"metre\", 1]]", descriptor.toString());
    }

    /**
     * Tests WKT formatting of a parameter having an identifier.
     *
     * @see DefaultParameterDescriptorGroupTest#testIdentifiedParameterWKT()
     *
     * @since 0.6
     */
    @Test
    @DependsOnMethod("testWKT")
    public void testIdentifiedParameterWKT() {
        final DefaultParameterDescriptor<Double> descriptor = createEPSG("A0", Constants.EPSG_A0);
        assertWktEquals("Parameter[“A0”, Id[“EPSG”, 8623, URI[“urn:ogc:def:parameter:EPSG::8623”]]]", descriptor);
    }
}<|MERGE_RESOLUTION|>--- conflicted
+++ resolved
@@ -83,13 +83,8 @@
     static DefaultParameterDescriptor<Integer> create(final String name,
             final int minimumValue, final int maximumValue, final int defaultValue)
     {
-<<<<<<< HEAD
         return new DefaultParameterDescriptor<Integer>(properties(name), 1, 1, Integer.class,
-                NumberRange.create(minimumValue, true, maximumValue, true), null, Integer.valueOf(defaultValue));
-=======
-        return new DefaultParameterDescriptor<>(properties(name), 1, 1, Integer.class,
                 NumberRange.create(minimumValue, true, maximumValue, true), null, defaultValue);
->>>>>>> 54601335
     }
 
     /**
@@ -303,14 +298,9 @@
          * Invalid operation: wrong type of range value.
          */
         try {
-<<<<<<< HEAD
-            new DefaultParameterDescriptor<double[]>(properties("Array param"), 0, 1,
-                    double[].class, NumberRange.create(4, true, 9, true), null, null);
-=======
-            DefaultParameterDescriptor<double[]> p = new DefaultParameterDescriptor<>(properties("Array param"),
+            DefaultParameterDescriptor<double[]> p = new DefaultParameterDescriptor<double[]>(properties("Array param"),
                     0, 1, double[].class, NumberRange.create(4, true, 9, true), null, null);
             fail("Should not be allowed to create " + p);
->>>>>>> 54601335
         } catch (IllegalArgumentException e) {
             assertEquals("Argument ‘valueDomain’ can not be an instance of ‘Range<Integer>’.", e.getMessage());
         }
