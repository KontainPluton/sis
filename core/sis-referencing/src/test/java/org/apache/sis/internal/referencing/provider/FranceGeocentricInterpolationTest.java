/*
 * Licensed to the Apache Software Foundation (ASF) under one or more
 * contributor license agreements.  See the NOTICE file distributed with
 * this work for additional information regarding copyright ownership.
 * The ASF licenses this file to You under the Apache License, Version 2.0
 * (the "License"); you may not use this file except in compliance with
 * the License.  You may obtain a copy of the License at
 *
 *     http://www.apache.org/licenses/LICENSE-2.0
 *
 * Unless required by applicable law or agreed to in writing, software
 * distributed under the License is distributed on an "AS IS" BASIS,
 * WITHOUT WARRANTIES OR CONDITIONS OF ANY KIND, either express or implied.
 * See the License for the specific language governing permissions and
 * limitations under the License.
 */
package org.apache.sis.internal.referencing.provider;

import java.net.URL;
import java.net.URISyntaxException;
import java.io.BufferedReader;
import java.io.IOException;
import java.nio.file.Paths;
import java.nio.file.Path;
import javax.measure.quantity.Angle;
import javax.measure.quantity.Length;
import org.opengis.geometry.Envelope;
import org.opengis.util.FactoryException;
import org.opengis.referencing.operation.TransformException;
import org.apache.sis.test.DependsOnMethod;
import org.apache.sis.test.TestCase;
import org.apache.sis.test.TestStep;
import org.junit.Test;

import static org.opengis.test.Assert.*;

// Branch-dependent imports
import org.apache.sis.internal.jdk8.JDK8;


/**
 * Tests {@link FranceGeocentricInterpolation}.
 *
 * @author  Martin Desruisseaux (Geomatys)
 * @version 0.7
 *
 * @see GeocentricTranslationTest#testFranceGeocentricInterpolationPoint()
 * @see org.apache.sis.referencing.operation.transform.MolodenskyTransformTest#testFranceGeocentricInterpolationPoint()
 *
 * @since 0.7
 * @module
 */
public final strictfp class FranceGeocentricInterpolationTest extends TestCase {
    /**
     * Name of the file containing a small extract of the "{@code GR3DF97A.txt}" file.
     * The amount of data in this test file is less than 0.14% of the original file.
     */
    public static final String TEST_FILE = "GR3DF-extract.txt";

    /**
     * Returns the sample point for a step in the example given by the NTG_88 guidance note.
     * The steps numbers go from 1 (NTF) to 3 (RGF93).
     * Precision is given by {@link #ANGULAR_TOLERANCE}.
     *
     * <blockquote><b>Source:</b>
     * <cite>"Grille de paramètres de transformation de coordonnées GR3DF97A"</cite>
     * version 1.0, April 1997 in <a href="http://www.ign.fr">http://www.ign.fr</a>
     * </blockquote>
     *
     * @param  step  the step as a value from 1 to 3 inclusive.
     * @return the sample point at the given step.
     */
    public static double[] samplePoint(final int step) {
        switch (step) {
            case 1: return new double[] {           // NTF
                         2 + (25 + 32.4187/60)/60,  //  2°25′32.4187″
                        48 + (50 + 40.2441/60)/60   // 48°50′40.2441″
                    };
            case 2: return new double[] {           // RGF93 with constant (ΔX,ΔY,ΔZ)
                         2 + (25 + 29.8273/60)/60,  //  2°25′29.8273″
                        48 + (50 + 39.9967/60)/60   // 48°50′39.9967″
                    };
            case 3: return new double[] {           // RGF93 with interpolated (ΔX,ΔY,ΔZ)
                         2 + (25 + 29.89599/60)/60, //  2°25′29.89599″
                        48 + (50 + 40.00502/60)/60  // 48°50′40.00502″
                    };
            default: throw new AssertionError(step);
        }
    }

    /**
     * The precision of values returned by {@link #samplePoint(int)}, in degrees.
     * Use as the tolerance threshold in assertions.
     */
    public static final double ANGULAR_TOLERANCE = (0.0001 / 60 / 60) / 2;

    /**
     * Tests {@link FranceGeocentricInterpolation#isRecognized(Path)}.
     */
    @Test
    public void testIsRecognized() {
        assertTrue (FranceGeocentricInterpolation.isRecognized(Paths.get("GR3DF97A.txt")));
        assertTrue (FranceGeocentricInterpolation.isRecognized(Paths.get("gr3df")));
        assertFalse(FranceGeocentricInterpolation.isRecognized(Paths.get("gr3d")));
        assertTrue (FranceGeocentricInterpolation.isRecognized(Paths.get(TEST_FILE)));
    }

    /**
     * Tests {@link FranceGeocentricInterpolation#redimension(int, int)}.
     */
    @Test
    public void testRedimension() {
        MolodenskyTest.testRedimension(new FranceGeocentricInterpolation());
    }

    /**
     * Tests a small grid file with interpolations in geocentric coordinates.
     *
     * @throws URISyntaxException if the URL to the test file can not be converted to a path.
     * @throws IOException if an error occurred while loading the grid.
     * @throws FactoryException if an error occurred while computing the grid.
     * @throws TransformException if an error occurred while computing the envelope.
     */
    @Test
    public void testGrid() throws URISyntaxException, IOException, FactoryException, TransformException {
        testGridAsShorts(testGridAsFloats());
    }

    /**
     * Tests a small grid file with interpolations in geocentric coordinates as {@code float} values.
     *
     * <p>This method is part of a chain.
     * The next method is {@link #testGridAsShorts(DatumShiftGridFile)}.</p>
     *
     * @return the loaded grid with values as {@code float}.
     * @throws URISyntaxException if the URL to the test file can not be converted to a path.
     * @throws IOException if an error occurred while loading the grid.
     * @throws FactoryException if an error occurred while computing the grid.
     * @throws TransformException if an error occurred while computing the envelope.
     */
    @TestStep
    private static DatumShiftGridFile<Angle,Length> testGridAsFloats()
            throws URISyntaxException, IOException, FactoryException, TransformException
    {
        final URL url = FranceGeocentricInterpolationTest.class.getResource(TEST_FILE);
        assertNotNull("Test file \"" + TEST_FILE + "\" not found.", url);
        final Path file = Paths.get(url.toURI());
        final DatumShiftGridFile.Float<Angle,Length> grid;
<<<<<<< HEAD
        try (final BufferedReader in = JDK8.newBufferedReader(file)) {
=======
        try (BufferedReader in = Files.newBufferedReader(file)) {
>>>>>>> 43cfed9f
            grid = FranceGeocentricInterpolation.load(in, file);
        }
        assertEquals("cellPrecision",   0.005, grid.getCellPrecision(), STRICT);
        assertEquals("getCellMean",  168.2587, grid.getCellMean(0), 0.0001);
        assertEquals("getCellMean",   58.7163, grid.getCellMean(1), 0.0001);
        assertEquals("getCellMean", -320.1801, grid.getCellMean(2), 0.0001);
        verifyGrid(grid);
        return grid;
    }

    /**
     * Tests a small grid file with interpolations in geocentric coordinates as {@code short} values.
     *
     * <p>This method is part of a chain.
     * The previous method is {@link #testGridAsFloats()}.</p>
     *
     * @param  grid  the grid created by {@link #testGridAsFloats()}.
     * @return the given grid, but compressed as {@code short} values.
     * @throws TransformException if an error occurred while computing the envelope.
     */
    @TestStep
    private static DatumShiftGridFile<Angle,Length> testGridAsShorts(DatumShiftGridFile<Angle,Length> grid)
            throws TransformException
    {
        grid = DatumShiftGridCompressed.compress((DatumShiftGridFile.Float<Angle,Length>) grid, new double[] {
                FranceGeocentricInterpolation.TX,           //  168 metres
                FranceGeocentricInterpolation.TY,           //   60 metres
                FranceGeocentricInterpolation.TZ},          // -320 metres
                FranceGeocentricInterpolation.PRECISION);
        assertInstanceOf("Failed to compress 'float' values into 'short' values.", DatumShiftGridCompressed.class, grid);
        assertEquals("cellPrecision", 0.0005, grid.getCellPrecision(), STRICT);
        assertEquals("getCellMean",  168, grid.getCellMean(0), STRICT);
        assertEquals("getCellMean",   60, grid.getCellMean(1), STRICT);
        assertEquals("getCellMean", -320, grid.getCellMean(2), STRICT);
        verifyGrid(grid);
        return grid;
    }

    /**
     * Verifies the envelope and the interpolation performed by the given grid.
     *
     * @throws TransformException if an error occurred while computing the envelope.
     */
    private static void verifyGrid(final DatumShiftGridFile<Angle,Length> grid) throws TransformException {
        final Envelope envelope = grid.getDomainOfValidity();
        assertEquals("xmin",  2.2 - 0.05, envelope.getMinimum(0), 1E-12);
        assertEquals("xmax",  2.5 + 0.05, envelope.getMaximum(0), 1E-12);
        assertEquals("ymin", 48.5 - 0.05, envelope.getMinimum(1), 1E-12);
        assertEquals("ymax", 49.0 + 0.05, envelope.getMaximum(1), 1E-12);
        /*
         * The values in the NTG_88 document are:
         *
         * (gridX=2, gridY=3)  00002    2.400000000   48.800000000  -168.252   -58.630   320.170  01   2314
         * (gridX=2, gridY=4)  00002    2.400000000   48.900000000  -168.275   -58.606   320.189  01   2314
         * (gridX=3, gridY=3)  00002    2.500000000   48.800000000  -168.204   -58.594   320.125  01   2314
         * (gridX=3, gridY=4)  00002    2.500000000   48.900000000  -168.253   -58.554   320.165  01   2314
         *
         * Directions (signs) are reversed compared to NTG_88 document.
         */
        assertEquals("translationDimensions", 3, grid.getTranslationDimensions());
        assertEquals("grid.accuracy",      0.05, grid.accuracy,              STRICT);
        assertEquals("getCellValue",    168.196, grid.getCellValue(0, 2, 1), STRICT);
        assertEquals("getCellValue",     58.778, grid.getCellValue(1, 2, 1), STRICT);
        assertEquals("getCellValue",   -320.127, grid.getCellValue(2, 2, 1), STRICT);
        /*
         * Interpolate the (ΔX, ΔY, ΔZ) at a point.
         * Directions (signs) are reversed compared to NTG_88 document.
         */
        final double[] expected = {
             168.253,       // ΔX: Toward prime meridian
              58.609,       // ΔY: Toward 90° east
            -320.170        // ΔZ: Toward north pole
        };
        final double[] point  = samplePoint(3);
        final double[] vector = grid.interpolateAt(point[0], point[1]);
        assertArrayEquals("(ΔX, ΔY, ΔZ)", expected, vector, 0.0005);
    }

    /**
     * Tests the {@link FranceGeocentricInterpolation#getOrLoad(Path, double[], double)} method and its cache.
     *
     * @throws URISyntaxException if the URL to the test file can not be converted to a path.
     * @throws FactoryException if an error occurred while computing the grid.
     * @throws TransformException if an error occurred while computing the envelope.
     */
    @Test
    @DependsOnMethod("testGrid")
    public void testGetOrLoad() throws URISyntaxException, FactoryException, TransformException {
        final URL file = FranceGeocentricInterpolationTest.class.getResource(TEST_FILE);
        assertNotNull("Test file \"" + TEST_FILE + "\" not found.", file);
        final DatumShiftGridFile<Angle,Length> grid = FranceGeocentricInterpolation.getOrLoad(
                Paths.get(file.toURI()), new double[] {
                        FranceGeocentricInterpolation.TX,
                        FranceGeocentricInterpolation.TY,
                        FranceGeocentricInterpolation.TZ},
                        FranceGeocentricInterpolation.PRECISION);
        verifyGrid(grid);
        assertSame("Expected a cached value.", grid, FranceGeocentricInterpolation.getOrLoad(
                Paths.get(file.toURI()), new double[] {
                        FranceGeocentricInterpolation.TX,
                        FranceGeocentricInterpolation.TY,
                        FranceGeocentricInterpolation.TZ},
                        FranceGeocentricInterpolation.PRECISION));
    }
}<|MERGE_RESOLUTION|>--- conflicted
+++ resolved
@@ -146,11 +146,7 @@
         assertNotNull("Test file \"" + TEST_FILE + "\" not found.", url);
         final Path file = Paths.get(url.toURI());
         final DatumShiftGridFile.Float<Angle,Length> grid;
-<<<<<<< HEAD
-        try (final BufferedReader in = JDK8.newBufferedReader(file)) {
-=======
-        try (BufferedReader in = Files.newBufferedReader(file)) {
->>>>>>> 43cfed9f
+        try (BufferedReader in = JDK8.newBufferedReader(file)) {
             grid = FranceGeocentricInterpolation.load(in, file);
         }
         assertEquals("cellPrecision",   0.005, grid.getCellPrecision(), STRICT);
